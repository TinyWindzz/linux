--- conflicted
+++ resolved
@@ -5776,10 +5776,6 @@
 {
 	int cpu, node;
 
-<<<<<<< HEAD
-	cpuhp_setup_state_nocalls(CPUHP_MM_MEMCQ_DEAD, "mm/memctrl:dead", NULL,
-				  memcg_hotplug_cpu_dead);
-=======
 #ifndef CONFIG_SLOB
 	/*
 	 * Kmem cache creation is mostly done with the slab_mutex held,
@@ -5791,8 +5787,8 @@
 	BUG_ON(!memcg_kmem_cache_create_wq);
 #endif
 
-	hotcpu_notifier(memcg_cpu_hotplug_callback, 0);
->>>>>>> 39a0e975
+	cpuhp_setup_state_nocalls(CPUHP_MM_MEMCQ_DEAD, "mm/memctrl:dead", NULL,
+				  memcg_hotplug_cpu_dead);
 
 	for_each_possible_cpu(cpu)
 		INIT_WORK(&per_cpu_ptr(&memcg_stock, cpu)->work,
