/*
 * Universal Interface for Intel High Definition Audio Codec
 *
 * HD audio interface patch for VIA VT17xx/VT18xx/VT20xx codec
 *
 *  (C) 2006-2009 VIA Technology, Inc.
 *  (C) 2006-2008 Takashi Iwai <tiwai@suse.de>
 *
 *  This driver is free software; you can redistribute it and/or modify
 *  it under the terms of the GNU General Public License as published by
 *  the Free Software Foundation; either version 2 of the License, or
 *  (at your option) any later version.
 *
 *  This driver is distributed in the hope that it will be useful,
 *  but WITHOUT ANY WARRANTY; without even the implied warranty of
 *  MERCHANTABILITY or FITNESS FOR A PARTICULAR PURPOSE.  See the
 *  GNU General Public License for more details.
 *
 *  You should have received a copy of the GNU General Public License
 *  along with this program; if not, write to the Free Software
 *  Foundation, Inc., 59 Temple Place, Suite 330, Boston, MA  02111-1307 USA
 */

/* * * * * * * * * * * * * * Release History * * * * * * * * * * * * * * * * */
/*									     */
/* 2006-03-03  Lydia Wang  Create the basic patch to support VT1708 codec    */
/* 2006-03-14  Lydia Wang  Modify hard code for some pin widget nid	     */
/* 2006-08-02  Lydia Wang  Add support to VT1709 codec			     */
/* 2006-09-08  Lydia Wang  Fix internal loopback recording source select bug */
/* 2007-09-12  Lydia Wang  Add EAPD enable during driver initialization	     */
/* 2007-09-17  Lydia Wang  Add VT1708B codec support			    */
/* 2007-11-14  Lydia Wang  Add VT1708A codec HP and CD pin connect config    */
/* 2008-02-03  Lydia Wang  Fix Rear channels and Back channels inverse issue */
/* 2008-03-06  Lydia Wang  Add VT1702 codec and VT1708S codec support	     */
/* 2008-04-09  Lydia Wang  Add mute front speaker when HP plugin	     */
/* 2008-04-09  Lydia Wang  Add Independent HP feature			     */
/* 2008-05-28  Lydia Wang  Add second S/PDIF Out support for VT1702	     */
/* 2008-09-15  Logan Li	   Add VT1708S Mic Boost workaround/backdoor	     */
/* 2009-02-16  Logan Li	   Add support for VT1718S			     */
/* 2009-03-13  Logan Li	   Add support for VT1716S			     */
/* 2009-04-14  Lydai Wang  Add support for VT1828S and VT2020		     */
/* 2009-07-08  Lydia Wang  Add support for VT2002P			     */
/* 2009-07-21  Lydia Wang  Add support for VT1812			     */
/* 2009-09-19  Lydia Wang  Add support for VT1818S			     */
/*									     */
/* * * * * * * * * * * * * * * * * * * * * * * * * * * * * * * * * * * * * * */


#include <linux/init.h>
#include <linux/delay.h>
#include <linux/slab.h>
#include <sound/core.h>
#include <sound/asoundef.h>
#include "hda_codec.h"
#include "hda_local.h"

/* Pin Widget NID */
#define VT1708_HP_PIN_NID	0x20
#define VT1708_CD_PIN_NID	0x24

enum VIA_HDA_CODEC {
	UNKNOWN = -1,
	VT1708,
	VT1709_10CH,
	VT1709_6CH,
	VT1708B_8CH,
	VT1708B_4CH,
	VT1708S,
	VT1708BCE,
	VT1702,
	VT1718S,
	VT1716S,
	VT2002P,
	VT1812,
	VT1802,
	CODEC_TYPES,
};

#define VT2002P_COMPATIBLE(spec) \
	((spec)->codec_type == VT2002P ||\
	 (spec)->codec_type == VT1812 ||\
	 (spec)->codec_type == VT1802)

#define MAX_NID_PATH_DEPTH	5

/* output-path: DAC -> ... -> pin
 * idx[] contains the source index number of the next widget;
 * e.g. idx[0] is the index of the DAC selected by path[1] widget
 * multi[] indicates whether it's a selector widget with multi-connectors
 * (i.e. the connection selection is mandatory)
 * vol_ctl and mute_ctl contains the NIDs for the assigned mixers
 */
struct nid_path {
	int depth;
	hda_nid_t path[MAX_NID_PATH_DEPTH];
	unsigned char idx[MAX_NID_PATH_DEPTH];
	unsigned char multi[MAX_NID_PATH_DEPTH];
	unsigned int vol_ctl;
	unsigned int mute_ctl;
};

/* input-path */
struct via_input {
	hda_nid_t pin;	/* input-pin or aa-mix */
	int adc_idx;	/* ADC index to be used */
	int mux_idx;	/* MUX index (if any) */
	const char *label;	/* input-source label */
};

#define VIA_MAX_ADCS	3

enum {
	STREAM_MULTI_OUT = (1 << 0),
	STREAM_INDEP_HP = (1 << 1),
};

struct via_spec {
	/* codec parameterization */
	const struct snd_kcontrol_new *mixers[6];
	unsigned int num_mixers;

	const struct hda_verb *init_verbs[5];
	unsigned int num_iverbs;

	char stream_name_analog[32];
	char stream_name_hp[32];
	const struct hda_pcm_stream *stream_analog_playback;
	const struct hda_pcm_stream *stream_analog_capture;

	char stream_name_digital[32];
	const struct hda_pcm_stream *stream_digital_playback;
	const struct hda_pcm_stream *stream_digital_capture;

	/* playback */
	struct hda_multi_out multiout;
	hda_nid_t slave_dig_outs[2];
	hda_nid_t hp_dac_nid;
	hda_nid_t speaker_dac_nid;
	int hp_indep_shared;	/* indep HP-DAC is shared with side ch */
	int opened_streams;	/* STREAM_* bits */
	int active_streams;	/* STREAM_* bits */
	int aamix_mode;		/* loopback is enabled for output-path? */

	/* Output-paths:
	 * There are different output-paths depending on the setup.
	 * out_path, hp_path and speaker_path are primary paths.  If both
	 * direct DAC and aa-loopback routes are available, these contain
	 * the former paths.  Meanwhile *_mix_path contain the paths with
	 * loopback mixer.  (Since the loopback is only for front channel,
	 * no out_mix_path for surround channels.)
	 * The HP output has another path, hp_indep_path, which is used in
	 * the independent-HP mode.
	 */
	struct nid_path out_path[HDA_SIDE + 1];
	struct nid_path out_mix_path;
	struct nid_path hp_path;
	struct nid_path hp_mix_path;
	struct nid_path hp_indep_path;
	struct nid_path speaker_path;
	struct nid_path speaker_mix_path;

	/* capture */
	unsigned int num_adc_nids;
	hda_nid_t adc_nids[VIA_MAX_ADCS];
	hda_nid_t mux_nids[VIA_MAX_ADCS];
	hda_nid_t aa_mix_nid;
	hda_nid_t dig_in_nid;

	/* capture source */
	bool dyn_adc_switch;
	int num_inputs;
	struct via_input inputs[AUTO_CFG_MAX_INS + 1];
	unsigned int cur_mux[VIA_MAX_ADCS];

	/* dynamic DAC switching */
	unsigned int cur_dac_stream_tag;
	unsigned int cur_dac_format;
	unsigned int cur_hp_stream_tag;
	unsigned int cur_hp_format;

	/* dynamic ADC switching */
	hda_nid_t cur_adc;
	unsigned int cur_adc_stream_tag;
	unsigned int cur_adc_format;

	/* PCM information */
	struct hda_pcm pcm_rec[3];

	/* dynamic controls, init_verbs and input_mux */
	struct auto_pin_cfg autocfg;
	struct snd_array kctls;
	hda_nid_t private_dac_nids[AUTO_CFG_MAX_OUTS];

	/* HP mode source */
	unsigned int hp_independent_mode;
	unsigned int dmic_enabled;
	unsigned int no_pin_power_ctl;
	enum VIA_HDA_CODEC codec_type;

	/* smart51 setup */
	unsigned int smart51_nums;
	hda_nid_t smart51_pins[2];
	int smart51_idxs[2];
	const char *smart51_labels[2];
	unsigned int smart51_enabled;

	/* work to check hp jack state */
	struct hda_codec *codec;
	struct delayed_work vt1708_hp_work;
	int vt1708_jack_detect;
	int vt1708_hp_present;

	void (*set_widgets_power_state)(struct hda_codec *codec);

	struct hda_loopback_check loopback;
	int num_loopbacks;
	struct hda_amp_list loopback_list[8];

	/* bind capture-volume */
	struct hda_bind_ctls *bind_cap_vol;
	struct hda_bind_ctls *bind_cap_sw;

	struct mutex config_mutex;
};

static enum VIA_HDA_CODEC get_codec_type(struct hda_codec *codec);
static struct via_spec * via_new_spec(struct hda_codec *codec)
{
	struct via_spec *spec;

	spec = kzalloc(sizeof(*spec), GFP_KERNEL);
	if (spec == NULL)
		return NULL;

	mutex_init(&spec->config_mutex);
	codec->spec = spec;
	spec->codec = codec;
	spec->codec_type = get_codec_type(codec);
	/* VT1708BCE & VT1708S are almost same */
	if (spec->codec_type == VT1708BCE)
		spec->codec_type = VT1708S;
	return spec;
}

static enum VIA_HDA_CODEC get_codec_type(struct hda_codec *codec)
{
	u32 vendor_id = codec->vendor_id;
	u16 ven_id = vendor_id >> 16;
	u16 dev_id = vendor_id & 0xffff;
	enum VIA_HDA_CODEC codec_type;

	/* get codec type */
	if (ven_id != 0x1106)
		codec_type = UNKNOWN;
	else if (dev_id >= 0x1708 && dev_id <= 0x170b)
		codec_type = VT1708;
	else if (dev_id >= 0xe710 && dev_id <= 0xe713)
		codec_type = VT1709_10CH;
	else if (dev_id >= 0xe714 && dev_id <= 0xe717)
		codec_type = VT1709_6CH;
	else if (dev_id >= 0xe720 && dev_id <= 0xe723) {
		codec_type = VT1708B_8CH;
		if (snd_hda_param_read(codec, 0x16, AC_PAR_CONNLIST_LEN) == 0x7)
			codec_type = VT1708BCE;
	} else if (dev_id >= 0xe724 && dev_id <= 0xe727)
		codec_type = VT1708B_4CH;
	else if ((dev_id & 0xfff) == 0x397
		 && (dev_id >> 12) < 8)
		codec_type = VT1708S;
	else if ((dev_id & 0xfff) == 0x398
		 && (dev_id >> 12) < 8)
		codec_type = VT1702;
	else if ((dev_id & 0xfff) == 0x428
		 && (dev_id >> 12) < 8)
		codec_type = VT1718S;
	else if (dev_id == 0x0433 || dev_id == 0xa721)
		codec_type = VT1716S;
	else if (dev_id == 0x0441 || dev_id == 0x4441)
		codec_type = VT1718S;
	else if (dev_id == 0x0438 || dev_id == 0x4438)
		codec_type = VT2002P;
	else if (dev_id == 0x0448)
		codec_type = VT1812;
	else if (dev_id == 0x0440)
		codec_type = VT1708S;
	else if ((dev_id & 0xfff) == 0x446)
		codec_type = VT1802;
	else
		codec_type = UNKNOWN;
	return codec_type;
};

#define VIA_JACK_EVENT		0x20
#define VIA_HP_EVENT		0x01
#define VIA_GPIO_EVENT		0x02
#define VIA_LINE_EVENT		0x03

enum {
	VIA_CTL_WIDGET_VOL,
	VIA_CTL_WIDGET_MUTE,
	VIA_CTL_WIDGET_ANALOG_MUTE,
};

static void analog_low_current_mode(struct hda_codec *codec);
static bool is_aa_path_mute(struct hda_codec *codec);

static void vt1708_start_hp_work(struct via_spec *spec)
{
	if (spec->codec_type != VT1708 || spec->autocfg.hp_pins[0] == 0)
		return;
	snd_hda_codec_write(spec->codec, 0x1, 0, 0xf81,
			    !spec->vt1708_jack_detect);
	if (!delayed_work_pending(&spec->vt1708_hp_work))
		schedule_delayed_work(&spec->vt1708_hp_work,
				      msecs_to_jiffies(100));
}

static void vt1708_stop_hp_work(struct via_spec *spec)
{
	if (spec->codec_type != VT1708 || spec->autocfg.hp_pins[0] == 0)
		return;
	if (snd_hda_get_bool_hint(spec->codec, "analog_loopback_hp_detect") == 1
	    && !is_aa_path_mute(spec->codec))
		return;
	snd_hda_codec_write(spec->codec, 0x1, 0, 0xf81,
			    !spec->vt1708_jack_detect);
	cancel_delayed_work_sync(&spec->vt1708_hp_work);
}

static void set_widgets_power_state(struct hda_codec *codec)
{
	struct via_spec *spec = codec->spec;
	if (spec->set_widgets_power_state)
		spec->set_widgets_power_state(codec);
}

static int analog_input_switch_put(struct snd_kcontrol *kcontrol,
				   struct snd_ctl_elem_value *ucontrol)
{
	int change = snd_hda_mixer_amp_switch_put(kcontrol, ucontrol);
	struct hda_codec *codec = snd_kcontrol_chip(kcontrol);

	set_widgets_power_state(codec);
	analog_low_current_mode(snd_kcontrol_chip(kcontrol));
	if (snd_hda_get_bool_hint(codec, "analog_loopback_hp_detect") == 1) {
		if (is_aa_path_mute(codec))
			vt1708_start_hp_work(codec->spec);
		else
			vt1708_stop_hp_work(codec->spec);
	}
	return change;
}

/* modify .put = snd_hda_mixer_amp_switch_put */
#define ANALOG_INPUT_MUTE						\
	{		.iface = SNDRV_CTL_ELEM_IFACE_MIXER,		\
			.name = NULL,					\
			.index = 0,					\
			.info = snd_hda_mixer_amp_switch_info,		\
			.get = snd_hda_mixer_amp_switch_get,		\
			.put = analog_input_switch_put,			\
			.private_value = HDA_COMPOSE_AMP_VAL(0, 3, 0, 0) }

static const struct snd_kcontrol_new via_control_templates[] = {
	HDA_CODEC_VOLUME(NULL, 0, 0, 0),
	HDA_CODEC_MUTE(NULL, 0, 0, 0),
	ANALOG_INPUT_MUTE,
};


/* add dynamic controls */
static struct snd_kcontrol_new *__via_clone_ctl(struct via_spec *spec,
				const struct snd_kcontrol_new *tmpl,
				const char *name)
{
	struct snd_kcontrol_new *knew;

	snd_array_init(&spec->kctls, sizeof(*knew), 32);
	knew = snd_array_new(&spec->kctls);
	if (!knew)
		return NULL;
	*knew = *tmpl;
	if (!name)
		name = tmpl->name;
	if (name) {
		knew->name = kstrdup(name, GFP_KERNEL);
		if (!knew->name)
			return NULL;
	}
	return knew;
}

static int __via_add_control(struct via_spec *spec, int type, const char *name,
			     int idx, unsigned long val)
{
	struct snd_kcontrol_new *knew;

	knew = __via_clone_ctl(spec, &via_control_templates[type], name);
	if (!knew)
		return -ENOMEM;
	knew->index = idx;
	if (get_amp_nid_(val))
		knew->subdevice = HDA_SUBDEV_AMP_FLAG;
	knew->private_value = val;
	return 0;
}

#define via_add_control(spec, type, name, val) \
	__via_add_control(spec, type, name, 0, val)

#define via_clone_control(spec, tmpl) __via_clone_ctl(spec, tmpl, NULL)

static void via_free_kctls(struct hda_codec *codec)
{
	struct via_spec *spec = codec->spec;

	if (spec->kctls.list) {
		struct snd_kcontrol_new *kctl = spec->kctls.list;
		int i;
		for (i = 0; i < spec->kctls.used; i++)
			kfree(kctl[i].name);
	}
	snd_array_free(&spec->kctls);
}

/* create input playback/capture controls for the given pin */
static int via_new_analog_input(struct via_spec *spec, const char *ctlname,
				int type_idx, int idx, int mix_nid)
{
	char name[32];
	int err;

	sprintf(name, "%s Playback Volume", ctlname);
	err = __via_add_control(spec, VIA_CTL_WIDGET_VOL, name, type_idx,
			      HDA_COMPOSE_AMP_VAL(mix_nid, 3, idx, HDA_INPUT));
	if (err < 0)
		return err;
	sprintf(name, "%s Playback Switch", ctlname);
	err = __via_add_control(spec, VIA_CTL_WIDGET_ANALOG_MUTE, name, type_idx,
			      HDA_COMPOSE_AMP_VAL(mix_nid, 3, idx, HDA_INPUT));
	if (err < 0)
		return err;
	return 0;
}

#define get_connection_index(codec, mux, nid) \
	snd_hda_get_conn_index(codec, mux, nid, 0)

static bool check_amp_caps(struct hda_codec *codec, hda_nid_t nid, int dir,
			   unsigned int mask)
{
	unsigned int caps;
	if (!nid)
		return false;
	caps = get_wcaps(codec, nid);
	if (dir == HDA_INPUT)
		caps &= AC_WCAP_IN_AMP;
	else
		caps &= AC_WCAP_OUT_AMP;
	if (!caps)
		return false;
	if (query_amp_caps(codec, nid, dir) & mask)
		return true;
	return false;
}

#define have_mute(codec, nid, dir) \
	check_amp_caps(codec, nid, dir, AC_AMPCAP_MUTE)

/* enable/disable the output-route mixers */
static void activate_output_mix(struct hda_codec *codec, struct nid_path *path,
				hda_nid_t mix_nid, int idx, bool enable)
{
	int i, num, val;

	if (!path)
		return;
	num = snd_hda_get_conn_list(codec, mix_nid, NULL);
	for (i = 0; i < num; i++) {
		if (i == idx)
			val = AMP_IN_UNMUTE(i);
		else
			val = AMP_IN_MUTE(i);
		snd_hda_codec_write(codec, mix_nid, 0,
				    AC_VERB_SET_AMP_GAIN_MUTE, val);
	}
}

/* enable/disable the output-route */
static void activate_output_path(struct hda_codec *codec, struct nid_path *path,
				 bool enable, bool force)
{
	struct via_spec *spec = codec->spec;
	int i;
	for (i = 0; i < path->depth; i++) {
		hda_nid_t src, dst;
		int idx = path->idx[i];
		src = path->path[i];			
		if (i < path->depth - 1)
			dst = path->path[i + 1];
		else
			dst = 0;
		if (enable && path->multi[i])
			snd_hda_codec_write(codec, dst, 0,
					    AC_VERB_SET_CONNECT_SEL, idx);
		if (!force && (dst == spec->aa_mix_nid))
			continue;
		if (have_mute(codec, dst, HDA_INPUT))
			activate_output_mix(codec, path, dst, idx, enable);
		if (!force && (src == path->vol_ctl || src == path->mute_ctl))
			continue;
		if (have_mute(codec, src, HDA_OUTPUT)) {
			int val = enable ? AMP_OUT_UNMUTE : AMP_OUT_MUTE;
			snd_hda_codec_write(codec, src, 0,
					    AC_VERB_SET_AMP_GAIN_MUTE, val);
		}
	}
}

/* set the given pin as output */
static void init_output_pin(struct hda_codec *codec, hda_nid_t pin,
			    int pin_type)
{
	if (!pin)
		return;
	snd_hda_codec_write(codec, pin, 0, AC_VERB_SET_PIN_WIDGET_CONTROL,
			    pin_type);
	if (snd_hda_query_pin_caps(codec, pin) & AC_PINCAP_EAPD)
		snd_hda_codec_write(codec, pin, 0,
				    AC_VERB_SET_EAPD_BTLENABLE, 0x02);
}

static void via_auto_init_output(struct hda_codec *codec,
				 struct nid_path *path, int pin_type)
{
	unsigned int caps;
	hda_nid_t pin;

	if (!path->depth)
		return;
	pin = path->path[path->depth - 1];

	init_output_pin(codec, pin, pin_type);
	caps = query_amp_caps(codec, pin, HDA_OUTPUT);
	if (caps & AC_AMPCAP_MUTE) {
		unsigned int val;
		val = (caps & AC_AMPCAP_OFFSET) >> AC_AMPCAP_OFFSET_SHIFT;
		snd_hda_codec_write(codec, pin, 0, AC_VERB_SET_AMP_GAIN_MUTE,
				    AMP_OUT_MUTE | val);
	}
	activate_output_path(codec, path, true, true); /* force on */
}

static void via_auto_init_multi_out(struct hda_codec *codec)
{
	struct via_spec *spec = codec->spec;
	struct nid_path *path;
	int i;

	for (i = 0; i < spec->autocfg.line_outs + spec->smart51_nums; i++) {
		path = &spec->out_path[i];
		if (!i && spec->aamix_mode && spec->out_mix_path.depth)
			path = &spec->out_mix_path;
		via_auto_init_output(codec, path, PIN_OUT);
	}
}

/* deactivate the inactive headphone-paths */
static void deactivate_hp_paths(struct hda_codec *codec)
{
	struct via_spec *spec = codec->spec;
	int shared = spec->hp_indep_shared;

	if (spec->hp_independent_mode) {
		activate_output_path(codec, &spec->hp_path, false, false);
		activate_output_path(codec, &spec->hp_mix_path, false, false);
		if (shared)
			activate_output_path(codec, &spec->out_path[shared],
					     false, false);
	} else if (spec->aamix_mode || !spec->hp_path.depth) {
		activate_output_path(codec, &spec->hp_indep_path, false, false);
		activate_output_path(codec, &spec->hp_path, false, false);
	} else {
		activate_output_path(codec, &spec->hp_indep_path, false, false);
		activate_output_path(codec, &spec->hp_mix_path, false, false);
	}
}

static void via_auto_init_hp_out(struct hda_codec *codec)
{
	struct via_spec *spec = codec->spec;

	if (!spec->hp_path.depth) {
		via_auto_init_output(codec, &spec->hp_mix_path, PIN_HP);
		return;
	}
	deactivate_hp_paths(codec);
	if (spec->hp_independent_mode)
		via_auto_init_output(codec, &spec->hp_indep_path, PIN_HP);
	else if (spec->aamix_mode)
		via_auto_init_output(codec, &spec->hp_mix_path, PIN_HP);
	else
		via_auto_init_output(codec, &spec->hp_path, PIN_HP);
}

static void via_auto_init_speaker_out(struct hda_codec *codec)
{
	struct via_spec *spec = codec->spec;

	if (!spec->autocfg.speaker_outs)
		return;
	if (!spec->speaker_path.depth) {
		via_auto_init_output(codec, &spec->speaker_mix_path, PIN_OUT);
		return;
	}
	if (!spec->aamix_mode) {
		activate_output_path(codec, &spec->speaker_mix_path,
				     false, false);
		via_auto_init_output(codec, &spec->speaker_path, PIN_OUT);
	} else {
		activate_output_path(codec, &spec->speaker_path, false, false);
		via_auto_init_output(codec, &spec->speaker_mix_path, PIN_OUT);
	}
}

static bool is_smart51_pins(struct hda_codec *codec, hda_nid_t pin);
static void via_hp_automute(struct hda_codec *codec);

static void via_auto_init_analog_input(struct hda_codec *codec)
{
	struct via_spec *spec = codec->spec;
	const struct auto_pin_cfg *cfg = &spec->autocfg;
	hda_nid_t conn[HDA_MAX_CONNECTIONS];
	unsigned int ctl;
	int i, num_conns;

	/* init ADCs */
	for (i = 0; i < spec->num_adc_nids; i++) {
		snd_hda_codec_write(codec, spec->adc_nids[i], 0,
				    AC_VERB_SET_AMP_GAIN_MUTE,
				    AMP_IN_UNMUTE(0));
	}

	/* init pins */
	for (i = 0; i < cfg->num_inputs; i++) {
		hda_nid_t nid = cfg->inputs[i].pin;
		if (spec->smart51_enabled && is_smart51_pins(codec, nid))
			ctl = PIN_OUT;
		else if (cfg->inputs[i].type == AUTO_PIN_MIC)
			ctl = PIN_VREF50;
		else
			ctl = PIN_IN;
		snd_hda_codec_write(codec, nid, 0,
				    AC_VERB_SET_PIN_WIDGET_CONTROL, ctl);
	}

	/* init input-src */
	for (i = 0; i < spec->num_adc_nids; i++) {
		int adc_idx = spec->inputs[spec->cur_mux[i]].adc_idx;
		if (spec->mux_nids[adc_idx]) {
			int mux_idx = spec->inputs[spec->cur_mux[i]].mux_idx;
			snd_hda_codec_write(codec, spec->mux_nids[adc_idx], 0,
					    AC_VERB_SET_CONNECT_SEL,
					    mux_idx);
		}
		if (spec->dyn_adc_switch)
			break; /* only one input-src */
	}

	/* init aa-mixer */
	if (!spec->aa_mix_nid)
		return;
	num_conns = snd_hda_get_connections(codec, spec->aa_mix_nid, conn,
					    ARRAY_SIZE(conn));
	for (i = 0; i < num_conns; i++) {
		unsigned int caps = get_wcaps(codec, conn[i]);
		if (get_wcaps_type(caps) == AC_WID_PIN)
			snd_hda_codec_write(codec, spec->aa_mix_nid, 0,
					    AC_VERB_SET_AMP_GAIN_MUTE,
					    AMP_IN_MUTE(i));
	}
}

static void set_pin_power_state(struct hda_codec *codec, hda_nid_t nid,
				unsigned int *affected_parm)
{
	unsigned parm;
	unsigned def_conf = snd_hda_codec_get_pincfg(codec, nid);
	unsigned no_presence = (def_conf & AC_DEFCFG_MISC)
		>> AC_DEFCFG_MISC_SHIFT
		& AC_DEFCFG_MISC_NO_PRESENCE; /* do not support pin sense */
	struct via_spec *spec = codec->spec;
	unsigned present = 0;

	no_presence |= spec->no_pin_power_ctl;
	if (!no_presence)
		present = snd_hda_jack_detect(codec, nid);
	if ((spec->smart51_enabled && is_smart51_pins(codec, nid))
	    || ((no_presence || present)
		&& get_defcfg_connect(def_conf) != AC_JACK_PORT_NONE)) {
		*affected_parm = AC_PWRST_D0; /* if it's connected */
		parm = AC_PWRST_D0;
	} else
		parm = AC_PWRST_D3;

	snd_hda_codec_write(codec, nid, 0, AC_VERB_SET_POWER_STATE, parm);
}

static int via_pin_power_ctl_info(struct snd_kcontrol *kcontrol,
				  struct snd_ctl_elem_info *uinfo)
{
	static const char * const texts[] = {
		"Disabled", "Enabled"
	};

	uinfo->type = SNDRV_CTL_ELEM_TYPE_ENUMERATED;
	uinfo->count = 1;
	uinfo->value.enumerated.items = 2;
	if (uinfo->value.enumerated.item >= uinfo->value.enumerated.items)
		uinfo->value.enumerated.item = uinfo->value.enumerated.items - 1;
	strcpy(uinfo->value.enumerated.name,
	       texts[uinfo->value.enumerated.item]);
	return 0;
}

static int via_pin_power_ctl_get(struct snd_kcontrol *kcontrol,
				 struct snd_ctl_elem_value *ucontrol)
{
	struct hda_codec *codec = snd_kcontrol_chip(kcontrol);
	struct via_spec *spec = codec->spec;
	ucontrol->value.enumerated.item[0] = !spec->no_pin_power_ctl;
	return 0;
}

static int via_pin_power_ctl_put(struct snd_kcontrol *kcontrol,
				 struct snd_ctl_elem_value *ucontrol)
{
	struct hda_codec *codec = snd_kcontrol_chip(kcontrol);
	struct via_spec *spec = codec->spec;
	unsigned int val = !ucontrol->value.enumerated.item[0];

	if (val == spec->no_pin_power_ctl)
		return 0;
	spec->no_pin_power_ctl = val;
	set_widgets_power_state(codec);
	return 1;
}

static const struct snd_kcontrol_new via_pin_power_ctl_enum = {
	.iface = SNDRV_CTL_ELEM_IFACE_MIXER,
	.name = "Dynamic Power-Control",
	.info = via_pin_power_ctl_info,
	.get = via_pin_power_ctl_get,
	.put = via_pin_power_ctl_put,
};


static int via_independent_hp_info(struct snd_kcontrol *kcontrol,
				   struct snd_ctl_elem_info *uinfo)
{
	static const char * const texts[] = { "OFF", "ON" };

	uinfo->type = SNDRV_CTL_ELEM_TYPE_ENUMERATED;
	uinfo->count = 1;
	uinfo->value.enumerated.items = 2;
	if (uinfo->value.enumerated.item >= 2)
		uinfo->value.enumerated.item = 1;
	strcpy(uinfo->value.enumerated.name,
	       texts[uinfo->value.enumerated.item]);
	return 0;
}

static int via_independent_hp_get(struct snd_kcontrol *kcontrol,
				  struct snd_ctl_elem_value *ucontrol)
{
	struct hda_codec *codec = snd_kcontrol_chip(kcontrol);
	struct via_spec *spec = codec->spec;

	ucontrol->value.enumerated.item[0] = spec->hp_independent_mode;
	return 0;
}

/* adjust spec->multiout setup according to the current flags */
static void setup_playback_multi_pcm(struct via_spec *spec)
{
	const struct auto_pin_cfg *cfg = &spec->autocfg;
	spec->multiout.num_dacs = cfg->line_outs + spec->smart51_nums;
	spec->multiout.hp_nid = 0;
	if (!spec->hp_independent_mode) {
		if (!spec->hp_indep_shared)
			spec->multiout.hp_nid = spec->hp_dac_nid;
	} else {
		if (spec->hp_indep_shared)
			spec->multiout.num_dacs = cfg->line_outs - 1;
	}
}

/* update DAC setups according to indep-HP switch;
 * this function is called only when indep-HP is modified
 */
static void switch_indep_hp_dacs(struct hda_codec *codec)
{
	struct via_spec *spec = codec->spec;
	int shared = spec->hp_indep_shared;
	hda_nid_t shared_dac, hp_dac;

	if (!spec->opened_streams)
		return;

	shared_dac = shared ? spec->multiout.dac_nids[shared] : 0;
	hp_dac = spec->hp_dac_nid;
	if (spec->hp_independent_mode) {
		/* switch to indep-HP mode */
		if (spec->active_streams & STREAM_MULTI_OUT) {
			__snd_hda_codec_cleanup_stream(codec, hp_dac, 1);
			__snd_hda_codec_cleanup_stream(codec, shared_dac, 1);
		}
		if (spec->active_streams & STREAM_INDEP_HP)
			snd_hda_codec_setup_stream(codec, hp_dac,
						   spec->cur_hp_stream_tag, 0,
						   spec->cur_hp_format);
	} else {
		/* back to HP or shared-DAC */
		if (spec->active_streams & STREAM_INDEP_HP)
			__snd_hda_codec_cleanup_stream(codec, hp_dac, 1);
		if (spec->active_streams & STREAM_MULTI_OUT) {
			hda_nid_t dac;
			int ch;
			if (shared_dac) { /* reset mutli-ch DAC */
				dac = shared_dac;
				ch = shared * 2;
			} else { /* reset HP DAC */
				dac = hp_dac;
				ch = 0;
			}
			snd_hda_codec_setup_stream(codec, dac,
						   spec->cur_dac_stream_tag, ch,
						   spec->cur_dac_format);
		}
	}
	setup_playback_multi_pcm(spec);
}

static int via_independent_hp_put(struct snd_kcontrol *kcontrol,
				  struct snd_ctl_elem_value *ucontrol)
{
	struct hda_codec *codec = snd_kcontrol_chip(kcontrol);
	struct via_spec *spec = codec->spec;
<<<<<<< HEAD
	hda_nid_t nid = kcontrol->private_value;
	unsigned int pinsel = ucontrol->value.enumerated.item[0];
	unsigned int parm0, parm1;
	/* Get Independent Mode index of headphone pin widget */
	spec->hp_independent_mode = spec->hp_independent_mode_index == pinsel
		? 1 : 0;
	if (spec->codec_type == VT1718S) {
		snd_hda_codec_write(codec, nid, 0,
				    AC_VERB_SET_CONNECT_SEL, pinsel ? 2 : 0);
		/* Set correct mute switch for MW3 */
		parm0 = spec->hp_independent_mode ?
			       AMP_IN_UNMUTE(0) : AMP_IN_MUTE(0);
		parm1 = spec->hp_independent_mode ?
			       AMP_IN_MUTE(1) : AMP_IN_UNMUTE(1);
		snd_hda_codec_write(codec, 0x1b, 0,
				    AC_VERB_SET_AMP_GAIN_MUTE, parm0);
		snd_hda_codec_write(codec, 0x1b, 0,
				    AC_VERB_SET_AMP_GAIN_MUTE, parm1);
	}
	else
		snd_hda_codec_write(codec, nid, 0,
				    AC_VERB_SET_CONNECT_SEL, pinsel);
=======
	int cur, shared;
>>>>>>> 76531d41

	mutex_lock(&spec->config_mutex);
	cur = !!ucontrol->value.enumerated.item[0];
	if (spec->hp_independent_mode == cur) {
		mutex_unlock(&spec->config_mutex);
		return 0;
	}
	spec->hp_independent_mode = cur;
	shared = spec->hp_indep_shared;
	deactivate_hp_paths(codec);
	if (cur)
		activate_output_path(codec, &spec->hp_indep_path, true, false);
	else {
		if (shared)
			activate_output_path(codec, &spec->out_path[shared],
					     true, false);
		if (spec->aamix_mode || !spec->hp_path.depth)
			activate_output_path(codec, &spec->hp_mix_path,
					     true, false);
		else
			activate_output_path(codec, &spec->hp_path,
					     true, false);
	}

	switch_indep_hp_dacs(codec);
	mutex_unlock(&spec->config_mutex);

	/* update jack power state */
	set_widgets_power_state(codec);
	via_hp_automute(codec);
	return 1;
}

static const struct snd_kcontrol_new via_hp_mixer = {
	.iface = SNDRV_CTL_ELEM_IFACE_MIXER,
	.name = "Independent HP",
	.info = via_independent_hp_info,
	.get = via_independent_hp_get,
	.put = via_independent_hp_put,
};

static int via_hp_build(struct hda_codec *codec)
{
	struct via_spec *spec = codec->spec;
	struct snd_kcontrol_new *knew;
	hda_nid_t nid;

	nid = spec->autocfg.hp_pins[0];
	knew = via_clone_control(spec, &via_hp_mixer);
	if (knew == NULL)
		return -ENOMEM;

	knew->subdevice = HDA_SUBDEV_NID_FLAG | nid;
<<<<<<< HEAD
	knew->private_value = nid;

	nid = side_mute_channel(spec);
	if (nid) {
		knew = via_clone_control(spec, &via_hp_mixer[1]);
		if (knew == NULL)
			return -ENOMEM;
		knew->subdevice = nid;
	}
=======
>>>>>>> 76531d41

	return 0;
}

static void notify_aa_path_ctls(struct hda_codec *codec)
{
	struct via_spec *spec = codec->spec;
	int i;

	for (i = 0; i < spec->smart51_nums; i++) {
		struct snd_kcontrol *ctl;
		struct snd_ctl_elem_id id;
		memset(&id, 0, sizeof(id));
		id.iface = SNDRV_CTL_ELEM_IFACE_MIXER;
		sprintf(id.name, "%s Playback Volume", spec->smart51_labels[i]);
		ctl = snd_hda_find_mixer_ctl(codec, id.name);
		if (ctl)
			snd_ctl_notify(codec->bus->card,
					SNDRV_CTL_EVENT_MASK_VALUE,
					&ctl->id);
	}
}

static void mute_aa_path(struct hda_codec *codec, int mute)
{
	struct via_spec *spec = codec->spec;
	int val = mute ? HDA_AMP_MUTE : HDA_AMP_UNMUTE;
	int i;

	/* check AA path's mute status */
	for (i = 0; i < spec->smart51_nums; i++) {
		if (spec->smart51_idxs[i] < 0)
			continue;
		snd_hda_codec_amp_stereo(codec, spec->aa_mix_nid,
					 HDA_INPUT, spec->smart51_idxs[i],
					 HDA_AMP_MUTE, val);
	}
}

static bool is_smart51_pins(struct hda_codec *codec, hda_nid_t pin)
{
	struct via_spec *spec = codec->spec;
	int i;

	for (i = 0; i < spec->smart51_nums; i++)
		if (spec->smart51_pins[i] == pin)
			return true;
	return false;
}

static int via_smart51_get(struct snd_kcontrol *kcontrol,
			   struct snd_ctl_elem_value *ucontrol)
{
	struct hda_codec *codec = snd_kcontrol_chip(kcontrol);
	struct via_spec *spec = codec->spec;

	*ucontrol->value.integer.value = spec->smart51_enabled;
	return 0;
}

static int via_smart51_put(struct snd_kcontrol *kcontrol,
			   struct snd_ctl_elem_value *ucontrol)
{
	struct hda_codec *codec = snd_kcontrol_chip(kcontrol);
	struct via_spec *spec = codec->spec;
	int out_in = *ucontrol->value.integer.value
		? AC_PINCTL_OUT_EN : AC_PINCTL_IN_EN;
	int i;

	for (i = 0; i < spec->smart51_nums; i++) {
		hda_nid_t nid = spec->smart51_pins[i];
		unsigned int parm;

		parm = snd_hda_codec_read(codec, nid, 0,
					  AC_VERB_GET_PIN_WIDGET_CONTROL, 0);
		parm &= ~(AC_PINCTL_IN_EN | AC_PINCTL_OUT_EN);
		parm |= out_in;
		snd_hda_codec_write(codec, nid, 0,
				    AC_VERB_SET_PIN_WIDGET_CONTROL,
				    parm);
		if (out_in == AC_PINCTL_OUT_EN) {
			mute_aa_path(codec, 1);
			notify_aa_path_ctls(codec);
		}
	}
	spec->smart51_enabled = *ucontrol->value.integer.value;
	set_widgets_power_state(codec);
	return 1;
}

static const struct snd_kcontrol_new via_smart51_mixer = {
	.iface = SNDRV_CTL_ELEM_IFACE_MIXER,
	.name = "Smart 5.1",
	.count = 1,
	.info = snd_ctl_boolean_mono_info,
	.get = via_smart51_get,
	.put = via_smart51_put,
};

static int via_smart51_build(struct hda_codec *codec)
{
	struct via_spec *spec = codec->spec;

	if (!spec->smart51_nums)
		return 0;
	if (!via_clone_control(spec, &via_smart51_mixer))
		return -ENOMEM;
	return 0;
}

/* check AA path's mute status */
static bool is_aa_path_mute(struct hda_codec *codec)
{
	struct via_spec *spec = codec->spec;
	const struct hda_amp_list *p;
	int i, ch, v;

	for (i = 0; i < spec->num_loopbacks; i++) {
		p = &spec->loopback_list[i];
		for (ch = 0; ch < 2; ch++) {
			v = snd_hda_codec_amp_read(codec, p->nid, ch, p->dir,
						   p->idx);
			if (!(v & HDA_AMP_MUTE) && v > 0)
				return false;
		}
	}
	return true;
}

/* enter/exit analog low-current mode */
static void analog_low_current_mode(struct hda_codec *codec)
{
	struct via_spec *spec = codec->spec;
	bool enable;
	unsigned int verb, parm;

	enable = is_aa_path_mute(codec) && (spec->opened_streams != 0);

	/* decide low current mode's verb & parameter */
	switch (spec->codec_type) {
	case VT1708B_8CH:
	case VT1708B_4CH:
		verb = 0xf70;
		parm = enable ? 0x02 : 0x00; /* 0x02: 2/3x, 0x00: 1x */
		break;
	case VT1708S:
	case VT1718S:
	case VT1716S:
		verb = 0xf73;
		parm = enable ? 0x51 : 0xe1; /* 0x51: 4/28x, 0xe1: 1x */
		break;
	case VT1702:
		verb = 0xf73;
		parm = enable ? 0x01 : 0x1d; /* 0x01: 4/40x, 0x1d: 1x */
		break;
	case VT2002P:
	case VT1812:
	case VT1802:
		verb = 0xf93;
		parm = enable ? 0x00 : 0xe0; /* 0x00: 4/40x, 0xe0: 1x */
		break;
	default:
		return;		/* other codecs are not supported */
	}
	/* send verb */
	snd_hda_codec_write(codec, codec->afg, 0, verb, parm);
}

/*
 * generic initialization of ADC, input mixers and output mixers
 */
static const struct hda_verb vt1708_init_verbs[] = {
	/* power down jack detect function */
	{0x1, 0xf81, 0x1},
	{ }
};

static void set_stream_open(struct hda_codec *codec, int bit, bool active)
{
	struct via_spec *spec = codec->spec;

	if (active)
		spec->opened_streams |= bit;
	else
		spec->opened_streams &= ~bit;
	analog_low_current_mode(codec);
}

static int via_playback_multi_pcm_open(struct hda_pcm_stream *hinfo,
				 struct hda_codec *codec,
				 struct snd_pcm_substream *substream)
{
	struct via_spec *spec = codec->spec;
	const struct auto_pin_cfg *cfg = &spec->autocfg;
	int err;

	spec->multiout.num_dacs = cfg->line_outs + spec->smart51_nums;
	spec->multiout.max_channels = spec->multiout.num_dacs * 2;
	set_stream_open(codec, STREAM_MULTI_OUT, true);
	err = snd_hda_multi_out_analog_open(codec, &spec->multiout, substream,
					    hinfo);
	if (err < 0) {
		set_stream_open(codec, STREAM_MULTI_OUT, false);
		return err;
	}
	return 0;
}

static int via_playback_multi_pcm_close(struct hda_pcm_stream *hinfo,
				  struct hda_codec *codec,
				  struct snd_pcm_substream *substream)
{
	set_stream_open(codec, STREAM_MULTI_OUT, false);
	return 0;
}

static int via_playback_hp_pcm_open(struct hda_pcm_stream *hinfo,
				    struct hda_codec *codec,
				    struct snd_pcm_substream *substream)
{
	struct via_spec *spec = codec->spec;

	if (snd_BUG_ON(!spec->hp_dac_nid))
		return -EINVAL;
	set_stream_open(codec, STREAM_INDEP_HP, true);
	return 0;
}

static int via_playback_hp_pcm_close(struct hda_pcm_stream *hinfo,
				     struct hda_codec *codec,
				     struct snd_pcm_substream *substream)
{
	set_stream_open(codec, STREAM_INDEP_HP, false);
	return 0;
}

static int via_playback_multi_pcm_prepare(struct hda_pcm_stream *hinfo,
					  struct hda_codec *codec,
					  unsigned int stream_tag,
					  unsigned int format,
					  struct snd_pcm_substream *substream)
{
	struct via_spec *spec = codec->spec;

	mutex_lock(&spec->config_mutex);
	setup_playback_multi_pcm(spec);
	snd_hda_multi_out_analog_prepare(codec, &spec->multiout, stream_tag,
					 format, substream);
	/* remember for dynamic DAC switch with indep-HP */
	spec->active_streams |= STREAM_MULTI_OUT;
	spec->cur_dac_stream_tag = stream_tag;
	spec->cur_dac_format = format;
	mutex_unlock(&spec->config_mutex);
	vt1708_start_hp_work(spec);
	return 0;
}

static int via_playback_hp_pcm_prepare(struct hda_pcm_stream *hinfo,
				       struct hda_codec *codec,
				       unsigned int stream_tag,
				       unsigned int format,
				       struct snd_pcm_substream *substream)
{
	struct via_spec *spec = codec->spec;

	mutex_lock(&spec->config_mutex);
	if (spec->hp_independent_mode)
		snd_hda_codec_setup_stream(codec, spec->hp_dac_nid,
					   stream_tag, 0, format);
	spec->active_streams |= STREAM_INDEP_HP;
	spec->cur_hp_stream_tag = stream_tag;
	spec->cur_hp_format = format;
	mutex_unlock(&spec->config_mutex);
	vt1708_start_hp_work(spec);
	return 0;
}

static int via_playback_multi_pcm_cleanup(struct hda_pcm_stream *hinfo,
				    struct hda_codec *codec,
				    struct snd_pcm_substream *substream)
{
	struct via_spec *spec = codec->spec;

	mutex_lock(&spec->config_mutex);
	snd_hda_multi_out_analog_cleanup(codec, &spec->multiout);
	spec->active_streams &= ~STREAM_MULTI_OUT;
	mutex_unlock(&spec->config_mutex);
	vt1708_stop_hp_work(spec);
	return 0;
}

static int via_playback_hp_pcm_cleanup(struct hda_pcm_stream *hinfo,
				       struct hda_codec *codec,
				       struct snd_pcm_substream *substream)
{
	struct via_spec *spec = codec->spec;

	mutex_lock(&spec->config_mutex);
	if (spec->hp_independent_mode)
		snd_hda_codec_setup_stream(codec, spec->hp_dac_nid, 0, 0, 0);
	spec->active_streams &= ~STREAM_INDEP_HP;
	mutex_unlock(&spec->config_mutex);
	vt1708_stop_hp_work(spec);
	return 0;
}

/*
 * Digital out
 */
static int via_dig_playback_pcm_open(struct hda_pcm_stream *hinfo,
				     struct hda_codec *codec,
				     struct snd_pcm_substream *substream)
{
	struct via_spec *spec = codec->spec;
	return snd_hda_multi_out_dig_open(codec, &spec->multiout);
}

static int via_dig_playback_pcm_close(struct hda_pcm_stream *hinfo,
				      struct hda_codec *codec,
				      struct snd_pcm_substream *substream)
{
	struct via_spec *spec = codec->spec;
	return snd_hda_multi_out_dig_close(codec, &spec->multiout);
}

static int via_dig_playback_pcm_prepare(struct hda_pcm_stream *hinfo,
					struct hda_codec *codec,
					unsigned int stream_tag,
					unsigned int format,
					struct snd_pcm_substream *substream)
{
	struct via_spec *spec = codec->spec;
	return snd_hda_multi_out_dig_prepare(codec, &spec->multiout,
					     stream_tag, format, substream);
}

static int via_dig_playback_pcm_cleanup(struct hda_pcm_stream *hinfo,
					struct hda_codec *codec,
					struct snd_pcm_substream *substream)
{
	struct via_spec *spec = codec->spec;
	snd_hda_multi_out_dig_cleanup(codec, &spec->multiout);
	return 0;
}

/*
 * Analog capture
 */
static int via_capture_pcm_prepare(struct hda_pcm_stream *hinfo,
				   struct hda_codec *codec,
				   unsigned int stream_tag,
				   unsigned int format,
				   struct snd_pcm_substream *substream)
{
	struct via_spec *spec = codec->spec;

	snd_hda_codec_setup_stream(codec, spec->adc_nids[substream->number],
				   stream_tag, 0, format);
	return 0;
}

static int via_capture_pcm_cleanup(struct hda_pcm_stream *hinfo,
				   struct hda_codec *codec,
				   struct snd_pcm_substream *substream)
{
	struct via_spec *spec = codec->spec;
	snd_hda_codec_cleanup_stream(codec, spec->adc_nids[substream->number]);
	return 0;
}

/* analog capture with dynamic ADC switching */
static int via_dyn_adc_capture_pcm_prepare(struct hda_pcm_stream *hinfo,
					   struct hda_codec *codec,
					   unsigned int stream_tag,
					   unsigned int format,
					   struct snd_pcm_substream *substream)
{
	struct via_spec *spec = codec->spec;
	int adc_idx = spec->inputs[spec->cur_mux[0]].adc_idx;

	mutex_lock(&spec->config_mutex);
	spec->cur_adc = spec->adc_nids[adc_idx];
	spec->cur_adc_stream_tag = stream_tag;
	spec->cur_adc_format = format;
	snd_hda_codec_setup_stream(codec, spec->cur_adc, stream_tag, 0, format);
	mutex_unlock(&spec->config_mutex);
	return 0;
}

static int via_dyn_adc_capture_pcm_cleanup(struct hda_pcm_stream *hinfo,
					   struct hda_codec *codec,
					   struct snd_pcm_substream *substream)
{
	struct via_spec *spec = codec->spec;

	mutex_lock(&spec->config_mutex);
	snd_hda_codec_cleanup_stream(codec, spec->cur_adc);
	spec->cur_adc = 0;
	mutex_unlock(&spec->config_mutex);
	return 0;
}

/* re-setup the stream if running; called from input-src put */
static bool via_dyn_adc_pcm_resetup(struct hda_codec *codec, int cur)
{
	struct via_spec *spec = codec->spec;
	int adc_idx = spec->inputs[cur].adc_idx;
	hda_nid_t adc = spec->adc_nids[adc_idx];
	bool ret = false;

	mutex_lock(&spec->config_mutex);
	if (spec->cur_adc && spec->cur_adc != adc) {
		/* stream is running, let's swap the current ADC */
		__snd_hda_codec_cleanup_stream(codec, spec->cur_adc, 1);
		spec->cur_adc = adc;
		snd_hda_codec_setup_stream(codec, adc,
					   spec->cur_adc_stream_tag, 0,
					   spec->cur_adc_format);
		ret = true;
	}
	mutex_unlock(&spec->config_mutex);
	return ret;
}

static const struct hda_pcm_stream via_pcm_analog_playback = {
	.substreams = 1,
	.channels_min = 2,
	.channels_max = 8,
	/* NID is set in via_build_pcms */
	.ops = {
		.open = via_playback_multi_pcm_open,
		.close = via_playback_multi_pcm_close,
		.prepare = via_playback_multi_pcm_prepare,
		.cleanup = via_playback_multi_pcm_cleanup
	},
};

static const struct hda_pcm_stream via_pcm_hp_playback = {
	.substreams = 1,
	.channels_min = 2,
	.channels_max = 2,
	/* NID is set in via_build_pcms */
	.ops = {
		.open = via_playback_hp_pcm_open,
		.close = via_playback_hp_pcm_close,
		.prepare = via_playback_hp_pcm_prepare,
		.cleanup = via_playback_hp_pcm_cleanup
	},
};

static const struct hda_pcm_stream vt1708_pcm_analog_s16_playback = {
	.substreams = 1,
	.channels_min = 2,
	.channels_max = 8,
	/* NID is set in via_build_pcms */
	/* We got noisy outputs on the right channel on VT1708 when
	 * 24bit samples are used.  Until any workaround is found,
	 * disable the 24bit format, so far.
	 */
	.formats = SNDRV_PCM_FMTBIT_S16_LE,
	.ops = {
		.open = via_playback_multi_pcm_open,
		.close = via_playback_multi_pcm_close,
		.prepare = via_playback_multi_pcm_prepare,
		.cleanup = via_playback_multi_pcm_cleanup
	},
};

static const struct hda_pcm_stream via_pcm_analog_capture = {
	.substreams = 1, /* will be changed in via_build_pcms() */
	.channels_min = 2,
	.channels_max = 2,
	/* NID is set in via_build_pcms */
	.ops = {
		.prepare = via_capture_pcm_prepare,
		.cleanup = via_capture_pcm_cleanup
	},
};

static const struct hda_pcm_stream via_pcm_dyn_adc_analog_capture = {
	.substreams = 1,
	.channels_min = 2,
	.channels_max = 2,
	/* NID is set in via_build_pcms */
	.ops = {
		.prepare = via_dyn_adc_capture_pcm_prepare,
		.cleanup = via_dyn_adc_capture_pcm_cleanup,
	},
};

static const struct hda_pcm_stream via_pcm_digital_playback = {
	.substreams = 1,
	.channels_min = 2,
	.channels_max = 2,
	/* NID is set in via_build_pcms */
	.ops = {
		.open = via_dig_playback_pcm_open,
		.close = via_dig_playback_pcm_close,
		.prepare = via_dig_playback_pcm_prepare,
		.cleanup = via_dig_playback_pcm_cleanup
	},
};

static const struct hda_pcm_stream via_pcm_digital_capture = {
	.substreams = 1,
	.channels_min = 2,
	.channels_max = 2,
};

/*
 * slave controls for virtual master
 */
static const char * const via_slave_vols[] = {
	"Front Playback Volume",
	"Surround Playback Volume",
	"Center Playback Volume",
	"LFE Playback Volume",
	"Side Playback Volume",
	"Headphone Playback Volume",
	"Speaker Playback Volume",
	NULL,
};

static const char * const via_slave_sws[] = {
	"Front Playback Switch",
	"Surround Playback Switch",
	"Center Playback Switch",
	"LFE Playback Switch",
	"Side Playback Switch",
	"Headphone Playback Switch",
	"Speaker Playback Switch",
	NULL,
};

static int via_build_controls(struct hda_codec *codec)
{
	struct via_spec *spec = codec->spec;
	struct snd_kcontrol *kctl;
	int err, i;

	if (spec->set_widgets_power_state)
		if (!via_clone_control(spec, &via_pin_power_ctl_enum))
			return -ENOMEM;

	for (i = 0; i < spec->num_mixers; i++) {
		err = snd_hda_add_new_ctls(codec, spec->mixers[i]);
		if (err < 0)
			return err;
	}

	if (spec->multiout.dig_out_nid) {
		err = snd_hda_create_spdif_out_ctls(codec,
						    spec->multiout.dig_out_nid,
						    spec->multiout.dig_out_nid);
		if (err < 0)
			return err;
		err = snd_hda_create_spdif_share_sw(codec,
						    &spec->multiout);
		if (err < 0)
			return err;
		spec->multiout.share_spdif = 1;
	}
	if (spec->dig_in_nid) {
		err = snd_hda_create_spdif_in_ctls(codec, spec->dig_in_nid);
		if (err < 0)
			return err;
	}

	/* if we have no master control, let's create it */
	if (!snd_hda_find_mixer_ctl(codec, "Master Playback Volume")) {
		unsigned int vmaster_tlv[4];
		snd_hda_set_vmaster_tlv(codec, spec->multiout.dac_nids[0],
					HDA_OUTPUT, vmaster_tlv);
		err = snd_hda_add_vmaster(codec, "Master Playback Volume",
					  vmaster_tlv, via_slave_vols);
		if (err < 0)
			return err;
	}
	if (!snd_hda_find_mixer_ctl(codec, "Master Playback Switch")) {
		err = snd_hda_add_vmaster(codec, "Master Playback Switch",
					  NULL, via_slave_sws);
		if (err < 0)
			return err;
	}

	/* assign Capture Source enums to NID */
	kctl = snd_hda_find_mixer_ctl(codec, "Input Source");
	for (i = 0; kctl && i < kctl->count; i++) {
		err = snd_hda_add_nid(codec, kctl, i, spec->mux_nids[i]);
		if (err < 0)
			return err;
	}

	/* init power states */
	set_widgets_power_state(codec);
	analog_low_current_mode(codec);

	via_free_kctls(codec); /* no longer needed */
	return 0;
}

static int via_build_pcms(struct hda_codec *codec)
{
	struct via_spec *spec = codec->spec;
	struct hda_pcm *info = spec->pcm_rec;

	codec->num_pcms = 1;
	codec->pcm_info = info;

	snprintf(spec->stream_name_analog, sizeof(spec->stream_name_analog),
		 "%s Analog", codec->chip_name);
	info->name = spec->stream_name_analog;

	if (!spec->stream_analog_playback)
		spec->stream_analog_playback = &via_pcm_analog_playback;
	info->stream[SNDRV_PCM_STREAM_PLAYBACK] =
		*spec->stream_analog_playback;
	info->stream[SNDRV_PCM_STREAM_PLAYBACK].nid =
		spec->multiout.dac_nids[0];
	info->stream[SNDRV_PCM_STREAM_PLAYBACK].channels_max =
		spec->multiout.max_channels;

	if (!spec->stream_analog_capture) {
		if (spec->dyn_adc_switch)
			spec->stream_analog_capture =
				&via_pcm_dyn_adc_analog_capture;
		else
			spec->stream_analog_capture = &via_pcm_analog_capture;
	}
	info->stream[SNDRV_PCM_STREAM_CAPTURE] =
		*spec->stream_analog_capture;
	info->stream[SNDRV_PCM_STREAM_CAPTURE].nid = spec->adc_nids[0];
	if (!spec->dyn_adc_switch)
		info->stream[SNDRV_PCM_STREAM_CAPTURE].substreams =
			spec->num_adc_nids;

	if (spec->multiout.dig_out_nid || spec->dig_in_nid) {
		codec->num_pcms++;
		info++;
		snprintf(spec->stream_name_digital,
			 sizeof(spec->stream_name_digital),
			 "%s Digital", codec->chip_name);
		info->name = spec->stream_name_digital;
		info->pcm_type = HDA_PCM_TYPE_SPDIF;
		if (spec->multiout.dig_out_nid) {
			if (!spec->stream_digital_playback)
				spec->stream_digital_playback =
					&via_pcm_digital_playback;
			info->stream[SNDRV_PCM_STREAM_PLAYBACK] =
				*spec->stream_digital_playback;
			info->stream[SNDRV_PCM_STREAM_PLAYBACK].nid =
				spec->multiout.dig_out_nid;
		}
		if (spec->dig_in_nid) {
			if (!spec->stream_digital_capture)
				spec->stream_digital_capture =
					&via_pcm_digital_capture;
			info->stream[SNDRV_PCM_STREAM_CAPTURE] =
				*spec->stream_digital_capture;
			info->stream[SNDRV_PCM_STREAM_CAPTURE].nid =
				spec->dig_in_nid;
		}
	}

	if (spec->hp_dac_nid) {
		codec->num_pcms++;
		info++;
		snprintf(spec->stream_name_hp, sizeof(spec->stream_name_hp),
			 "%s HP", codec->chip_name);
		info->name = spec->stream_name_hp;
		info->stream[SNDRV_PCM_STREAM_PLAYBACK] = via_pcm_hp_playback;
		info->stream[SNDRV_PCM_STREAM_PLAYBACK].nid =
			spec->hp_dac_nid;
	}
	return 0;
}

static void via_free(struct hda_codec *codec)
{
	struct via_spec *spec = codec->spec;

	if (!spec)
		return;

	via_free_kctls(codec);
	vt1708_stop_hp_work(spec);
	kfree(spec->bind_cap_vol);
	kfree(spec->bind_cap_sw);
	kfree(spec);
}

/* mute/unmute outputs */
static void toggle_output_mutes(struct hda_codec *codec, int num_pins,
				hda_nid_t *pins, bool mute)
{
	int i;
	for (i = 0; i < num_pins; i++) {
		unsigned int parm = snd_hda_codec_read(codec, pins[i], 0,
					  AC_VERB_GET_PIN_WIDGET_CONTROL, 0);
		if (parm & AC_PINCTL_IN_EN)
			continue;
		if (mute)
			parm &= ~AC_PINCTL_OUT_EN;
		else
			parm |= AC_PINCTL_OUT_EN;
		snd_hda_codec_write(codec, pins[i], 0,
				    AC_VERB_SET_PIN_WIDGET_CONTROL, parm);
	}
}

/* mute internal speaker if line-out is plugged */
static void via_line_automute(struct hda_codec *codec, int present)
{
	struct via_spec *spec = codec->spec;

	if (!spec->autocfg.speaker_outs)
		return;
	if (!present)
		present = snd_hda_jack_detect(codec,
					      spec->autocfg.line_out_pins[0]);
	toggle_output_mutes(codec, spec->autocfg.speaker_outs,
			    spec->autocfg.speaker_pins,
			    present);
}

/* mute internal speaker if HP is plugged */
static void via_hp_automute(struct hda_codec *codec)
{
	int present = 0;
	int nums;
	struct via_spec *spec = codec->spec;

	if (!spec->hp_independent_mode && spec->autocfg.hp_pins[0])
		present = snd_hda_jack_detect(codec, spec->autocfg.hp_pins[0]);

	if (spec->smart51_enabled)
		nums = spec->autocfg.line_outs + spec->smart51_nums;
	else
		nums = spec->autocfg.line_outs;
	toggle_output_mutes(codec, nums, spec->autocfg.line_out_pins, present);

	via_line_automute(codec, present);
}

static void via_gpio_control(struct hda_codec *codec)
{
	unsigned int gpio_data;
	unsigned int vol_counter;
	unsigned int vol;
	unsigned int master_vol;

	struct via_spec *spec = codec->spec;

	gpio_data = snd_hda_codec_read(codec, codec->afg, 0,
				       AC_VERB_GET_GPIO_DATA, 0) & 0x03;

	vol_counter = (snd_hda_codec_read(codec, codec->afg, 0,
					  0xF84, 0) & 0x3F0000) >> 16;

	vol = vol_counter & 0x1F;
	master_vol = snd_hda_codec_read(codec, 0x1A, 0,
					AC_VERB_GET_AMP_GAIN_MUTE,
					AC_AMP_GET_INPUT);

	if (gpio_data == 0x02) {
		/* unmute line out */
		snd_hda_codec_write(codec, spec->autocfg.line_out_pins[0], 0,
				    AC_VERB_SET_PIN_WIDGET_CONTROL,
				    PIN_OUT);
		if (vol_counter & 0x20) {
			/* decrease volume */
			if (vol > master_vol)
				vol = master_vol;
			snd_hda_codec_amp_stereo(codec, 0x1A, HDA_INPUT,
						 0, HDA_AMP_VOLMASK,
						 master_vol-vol);
		} else {
			/* increase volume */
			snd_hda_codec_amp_stereo(codec, 0x1A, HDA_INPUT, 0,
					 HDA_AMP_VOLMASK,
					 ((master_vol+vol) > 0x2A) ? 0x2A :
					  (master_vol+vol));
		}
	} else if (!(gpio_data & 0x02)) {
		/* mute line out */
		snd_hda_codec_write(codec, spec->autocfg.line_out_pins[0], 0,
				    AC_VERB_SET_PIN_WIDGET_CONTROL,
				    0);
	}
}

/* unsolicited event for jack sensing */
static void via_unsol_event(struct hda_codec *codec,
				  unsigned int res)
{
	res >>= 26;

	if (res & VIA_JACK_EVENT)
		set_widgets_power_state(codec);

	res &= ~VIA_JACK_EVENT;

	if (res == VIA_HP_EVENT || res == VIA_LINE_EVENT)
		via_hp_automute(codec);
	else if (res == VIA_GPIO_EVENT)
		via_gpio_control(codec);
}

#ifdef SND_HDA_NEEDS_RESUME
static int via_suspend(struct hda_codec *codec, pm_message_t state)
{
	struct via_spec *spec = codec->spec;
	vt1708_stop_hp_work(spec);
	return 0;
}
#endif

#ifdef CONFIG_SND_HDA_POWER_SAVE
static int via_check_power_status(struct hda_codec *codec, hda_nid_t nid)
{
	struct via_spec *spec = codec->spec;
	return snd_hda_check_amp_list_power(codec, &spec->loopback, nid);
}
#endif

/*
 */

static int via_init(struct hda_codec *codec);

static const struct hda_codec_ops via_patch_ops = {
	.build_controls = via_build_controls,
	.build_pcms = via_build_pcms,
	.init = via_init,
	.free = via_free,
	.unsol_event = via_unsol_event,
#ifdef SND_HDA_NEEDS_RESUME
	.suspend = via_suspend,
#endif
#ifdef CONFIG_SND_HDA_POWER_SAVE
	.check_power_status = via_check_power_status,
#endif
};

static bool is_empty_dac(struct hda_codec *codec, hda_nid_t dac)
{
	struct via_spec *spec = codec->spec;
	int i;

	for (i = 0; i < spec->multiout.num_dacs; i++) {
		if (spec->multiout.dac_nids[i] == dac)
			return false;
	}
	if (spec->hp_dac_nid == dac)
		return false;
	return true;
}

static bool __parse_output_path(struct hda_codec *codec, hda_nid_t nid,
				hda_nid_t target_dac, int with_aa_mix,
				struct nid_path *path, int depth)
{
	struct via_spec *spec = codec->spec;
	hda_nid_t conn[8];
	int i, nums;

	if (nid == spec->aa_mix_nid) {
		if (!with_aa_mix)
			return false;
		with_aa_mix = 2; /* mark aa-mix is included */
	}

	nums = snd_hda_get_connections(codec, nid, conn, ARRAY_SIZE(conn));
	for (i = 0; i < nums; i++) {
		if (get_wcaps_type(get_wcaps(codec, conn[i])) != AC_WID_AUD_OUT)
			continue;
		if (conn[i] == target_dac || is_empty_dac(codec, conn[i])) {
			/* aa-mix is requested but not included? */
			if (!(spec->aa_mix_nid && with_aa_mix == 1))
				goto found;
		}
	}
	if (depth >= MAX_NID_PATH_DEPTH)
		return false;
	for (i = 0; i < nums; i++) {
		unsigned int type;
		type = get_wcaps_type(get_wcaps(codec, conn[i]));
		if (type == AC_WID_AUD_OUT)
			continue;
		if (__parse_output_path(codec, conn[i], target_dac,
					with_aa_mix, path, depth + 1))
			goto found;
	}
	return false;

 found:
	path->path[path->depth] = conn[i];
	path->idx[path->depth] = i;
	if (nums > 1 && get_wcaps_type(get_wcaps(codec, nid)) != AC_WID_AUD_MIX)
		path->multi[path->depth] = 1;
	path->depth++;
	return true;
}

static bool parse_output_path(struct hda_codec *codec, hda_nid_t nid,
			      hda_nid_t target_dac, int with_aa_mix,
			      struct nid_path *path)
{
	if (__parse_output_path(codec, nid, target_dac, with_aa_mix, path, 1)) {
		path->path[path->depth] = nid;
		path->depth++;
		snd_printdd("output-path: depth=%d, %02x/%02x/%02x/%02x/%02x\n",
			    path->depth, path->path[0], path->path[1],
			    path->path[2], path->path[3], path->path[4]);
		return true;
	}
	return false;
}

static int via_auto_fill_dac_nids(struct hda_codec *codec)
{
	struct via_spec *spec = codec->spec;
	const struct auto_pin_cfg *cfg = &spec->autocfg;
	int i, dac_num;
	hda_nid_t nid;

	spec->multiout.dac_nids = spec->private_dac_nids;
	dac_num = 0;
	for (i = 0; i < cfg->line_outs; i++) {
		hda_nid_t dac = 0;
		nid = cfg->line_out_pins[i];
		if (!nid)
			continue;
		if (parse_output_path(codec, nid, 0, 0, &spec->out_path[i]))
			dac = spec->out_path[i].path[0];
		if (!i && parse_output_path(codec, nid, dac, 1,
					    &spec->out_mix_path))
			dac = spec->out_mix_path.path[0];
		if (dac) {
			spec->private_dac_nids[i] = dac;
			dac_num++;
		}
	}
	if (!spec->out_path[0].depth && spec->out_mix_path.depth) {
		spec->out_path[0] = spec->out_mix_path;
		spec->out_mix_path.depth = 0;
	}
	spec->multiout.num_dacs = dac_num;
	return 0;
}

static int create_ch_ctls(struct hda_codec *codec, const char *pfx,
			  int chs, bool check_dac, struct nid_path *path)
{
	struct via_spec *spec = codec->spec;
	char name[32];
	hda_nid_t dac, pin, sel, nid;
	int err;

	dac = check_dac ? path->path[0] : 0;
	pin = path->path[path->depth - 1];
	sel = path->depth > 1 ? path->path[1] : 0;

	if (dac && check_amp_caps(codec, dac, HDA_OUTPUT, AC_AMPCAP_NUM_STEPS))
		nid = dac;
	else if (check_amp_caps(codec, pin, HDA_OUTPUT, AC_AMPCAP_NUM_STEPS))
		nid = pin;
	else if (check_amp_caps(codec, sel, HDA_OUTPUT, AC_AMPCAP_NUM_STEPS))
		nid = sel;
	else
		nid = 0;
	if (nid) {
		sprintf(name, "%s Playback Volume", pfx);
		err = via_add_control(spec, VIA_CTL_WIDGET_VOL, name,
			      HDA_COMPOSE_AMP_VAL(nid, chs, 0, HDA_OUTPUT));
		if (err < 0)
			return err;
		path->vol_ctl = nid;
	}

	if (dac && check_amp_caps(codec, dac, HDA_OUTPUT, AC_AMPCAP_MUTE))
		nid = dac;
	else if (check_amp_caps(codec, pin, HDA_OUTPUT, AC_AMPCAP_MUTE))
		nid = pin;
	else if (check_amp_caps(codec, sel, HDA_OUTPUT, AC_AMPCAP_MUTE))
		nid = sel;
	else
		nid = 0;
	if (nid) {
		sprintf(name, "%s Playback Switch", pfx);
		err = via_add_control(spec, VIA_CTL_WIDGET_MUTE, name,
			      HDA_COMPOSE_AMP_VAL(nid, chs, 0, HDA_OUTPUT));
		if (err < 0)
			return err;
		path->mute_ctl = nid;
	}
	return 0;
}

static void mangle_smart51(struct hda_codec *codec)
{
	struct via_spec *spec = codec->spec;
	struct auto_pin_cfg *cfg = &spec->autocfg;
	struct auto_pin_cfg_item *ins = cfg->inputs;
	int i, j, nums, attr;
	int pins[AUTO_CFG_MAX_INS];

	for (attr = INPUT_PIN_ATTR_REAR; attr >= INPUT_PIN_ATTR_NORMAL; attr--) {
		nums = 0;
		for (i = 0; i < cfg->num_inputs; i++) {
			unsigned int def;
			if (ins[i].type > AUTO_PIN_LINE_IN)
				continue;
			def = snd_hda_codec_get_pincfg(codec, ins[i].pin);
			if (snd_hda_get_input_pin_attr(def) != attr)
				continue;
			for (j = 0; j < nums; j++)
				if (ins[pins[j]].type < ins[i].type) {
					memmove(pins + j + 1, pins + j,
						(nums - j) * sizeof(int));
					break;
				}
			pins[j] = i;
			nums++;
		}
		if (cfg->line_outs + nums < 3)
			continue;
		for (i = 0; i < nums; i++) {
			hda_nid_t pin = ins[pins[i]].pin;
			spec->smart51_pins[spec->smart51_nums++] = pin;
			cfg->line_out_pins[cfg->line_outs++] = pin;
			if (cfg->line_outs == 3)
				break;
		}
		return;
	}
}

static void copy_path_mixer_ctls(struct nid_path *dst, struct nid_path *src)
{
	dst->vol_ctl = src->vol_ctl;
	dst->mute_ctl = src->mute_ctl;
}

/* add playback controls from the parsed DAC table */
static int via_auto_create_multi_out_ctls(struct hda_codec *codec)
{
	struct via_spec *spec = codec->spec;
	struct auto_pin_cfg *cfg = &spec->autocfg;
	struct nid_path *path;
	static const char * const chname[4] = {
		"Front", "Surround", "C/LFE", "Side"
	};
	int i, idx, err;
	int old_line_outs;

	/* check smart51 */
	old_line_outs = cfg->line_outs;
	if (cfg->line_outs == 1)
		mangle_smart51(codec);

	err = via_auto_fill_dac_nids(codec);
	if (err < 0)
		return err;

	if (spec->multiout.num_dacs < 3) {
		spec->smart51_nums = 0;
		cfg->line_outs = old_line_outs;
	}
	for (i = 0; i < cfg->line_outs; i++) {
		hda_nid_t pin, dac;
		pin = cfg->line_out_pins[i];
		dac = spec->multiout.dac_nids[i];
		if (!pin || !dac)
			continue;
		path = spec->out_path + i;
		if (i == HDA_CLFE) {
			err = create_ch_ctls(codec, "Center", 1, true, path);
			if (err < 0)
				return err;
			err = create_ch_ctls(codec, "LFE", 2, true, path);
			if (err < 0)
				return err;
		} else {
			const char *pfx = chname[i];
			if (cfg->line_out_type == AUTO_PIN_SPEAKER_OUT &&
			    cfg->line_outs == 1)
				pfx = "Speaker";
			err = create_ch_ctls(codec, pfx, 3, true, path);
			if (err < 0)
				return err;
		}
		if (path != spec->out_path + i)
			copy_path_mixer_ctls(&spec->out_path[i], path);
		if (path == spec->out_path && spec->out_mix_path.depth)
			copy_path_mixer_ctls(&spec->out_mix_path, path);
	}

	idx = get_connection_index(codec, spec->aa_mix_nid,
				   spec->multiout.dac_nids[0]);
	if (idx >= 0) {
		/* add control to mixer */
		const char *name;
		name = spec->out_mix_path.depth ?
			"PCM Loopback Playback Volume" : "PCM Playback Volume";
		err = via_add_control(spec, VIA_CTL_WIDGET_VOL, name,
				      HDA_COMPOSE_AMP_VAL(spec->aa_mix_nid, 3,
							  idx, HDA_INPUT));
		if (err < 0)
			return err;
		name = spec->out_mix_path.depth ?
			"PCM Loopback Playback Switch" : "PCM Playback Switch";
		err = via_add_control(spec, VIA_CTL_WIDGET_MUTE, name,
				      HDA_COMPOSE_AMP_VAL(spec->aa_mix_nid, 3,
							  idx, HDA_INPUT));
		if (err < 0)
			return err;
	}

	cfg->line_outs = old_line_outs;

	return 0;
}

static int via_auto_create_hp_ctls(struct hda_codec *codec, hda_nid_t pin)
{
	struct via_spec *spec = codec->spec;
	struct nid_path *path;
	bool check_dac;
	int i, err;

	if (!pin)
		return 0;

	if (!parse_output_path(codec, pin, 0, 0, &spec->hp_indep_path)) {
		for (i = HDA_SIDE; i >= HDA_CLFE; i--) {
			if (i < spec->multiout.num_dacs &&
			    parse_output_path(codec, pin,
					      spec->multiout.dac_nids[i], 0,
					      &spec->hp_indep_path)) {
				spec->hp_indep_shared = i;
				break;
			}
		}
	}
	if (spec->hp_indep_path.depth) {
		spec->hp_dac_nid = spec->hp_indep_path.path[0];
		if (!spec->hp_indep_shared)
			spec->hp_path = spec->hp_indep_path;
	}
	/* optionally check front-path w/o AA-mix */
	if (!spec->hp_path.depth)
		parse_output_path(codec, pin,
				  spec->multiout.dac_nids[HDA_FRONT], 0,
				  &spec->hp_path);

	if (!parse_output_path(codec, pin, spec->multiout.dac_nids[HDA_FRONT],
			       1, &spec->hp_mix_path) && !spec->hp_path.depth)
		return 0;

	if (spec->hp_path.depth) {
		path = &spec->hp_path;
		check_dac = true;
	} else {
		path = &spec->hp_mix_path;
		check_dac = false;
	}
	err = create_ch_ctls(codec, "Headphone", 3, check_dac, path);
	if (err < 0)
		return err;
	if (check_dac)
		copy_path_mixer_ctls(&spec->hp_mix_path, path);
	else
		copy_path_mixer_ctls(&spec->hp_path, path);
	if (spec->hp_indep_path.depth)
		copy_path_mixer_ctls(&spec->hp_indep_path, path);
	return 0;
}

static int via_auto_create_speaker_ctls(struct hda_codec *codec)
{
	struct via_spec *spec = codec->spec;
	struct nid_path *path;
	bool check_dac;
	hda_nid_t pin, dac;
	int err;

	pin = spec->autocfg.speaker_pins[0];
	if (!spec->autocfg.speaker_outs || !pin)
		return 0;

	if (parse_output_path(codec, pin, 0, 0, &spec->speaker_path))
		dac = spec->speaker_path.path[0];
	if (!dac)
		parse_output_path(codec, pin,
				  spec->multiout.dac_nids[HDA_FRONT], 0,
				  &spec->speaker_path);
	if (!parse_output_path(codec, pin, spec->multiout.dac_nids[HDA_FRONT],
			       1, &spec->speaker_mix_path) && !dac)
		return 0;

	/* no AA-path for front? */
	if (!spec->out_mix_path.depth && spec->speaker_mix_path.depth)
		dac = 0;

	spec->speaker_dac_nid = dac;
	spec->multiout.extra_out_nid[0] = dac;
	if (dac) {
		path = &spec->speaker_path;
		check_dac = true;
	} else {
		path = &spec->speaker_mix_path;
		check_dac = false;
	}
	err = create_ch_ctls(codec, "Speaker", 3, check_dac, path);
	if (err < 0)
		return err;
	if (check_dac)
		copy_path_mixer_ctls(&spec->speaker_mix_path, path);
	else
		copy_path_mixer_ctls(&spec->speaker_path, path);
	return 0;
}

#define via_aamix_ctl_info	via_pin_power_ctl_info

static int via_aamix_ctl_get(struct snd_kcontrol *kcontrol,
			     struct snd_ctl_elem_value *ucontrol)
{
	struct hda_codec *codec = snd_kcontrol_chip(kcontrol);
	struct via_spec *spec = codec->spec;
	ucontrol->value.enumerated.item[0] = spec->aamix_mode;
	return 0;
}

static void update_aamix_paths(struct hda_codec *codec, int do_mix,
			       struct nid_path *nomix, struct nid_path *mix)
{
	if (do_mix) {
		activate_output_path(codec, nomix, false, false);
		activate_output_path(codec, mix, true, false);
	} else {
		activate_output_path(codec, mix, false, false);
		activate_output_path(codec, nomix, true, false);
	}
}

static int via_aamix_ctl_put(struct snd_kcontrol *kcontrol,
			     struct snd_ctl_elem_value *ucontrol)
{
	struct hda_codec *codec = snd_kcontrol_chip(kcontrol);
	struct via_spec *spec = codec->spec;
	unsigned int val = ucontrol->value.enumerated.item[0];

	if (val == spec->aamix_mode)
		return 0;
	spec->aamix_mode = val;
	/* update front path */
	update_aamix_paths(codec, val, &spec->out_path[0], &spec->out_mix_path);
	/* update HP path */
	if (!spec->hp_independent_mode) {
		update_aamix_paths(codec, val, &spec->hp_path,
				   &spec->hp_mix_path);
	}
	/* update speaker path */
	update_aamix_paths(codec, val, &spec->speaker_path,
			   &spec->speaker_mix_path);
	return 1;
}

static const struct snd_kcontrol_new via_aamix_ctl_enum = {
	.iface = SNDRV_CTL_ELEM_IFACE_MIXER,
	.name = "Loopback Mixing",
	.info = via_aamix_ctl_info,
	.get = via_aamix_ctl_get,
	.put = via_aamix_ctl_put,
};

static int via_auto_create_loopback_switch(struct hda_codec *codec)
{
	struct via_spec *spec = codec->spec;

	if (!spec->aa_mix_nid || !spec->out_mix_path.depth)
		return 0; /* no loopback switching available */
	if (!via_clone_control(spec, &via_aamix_ctl_enum))
		return -ENOMEM;
	return 0;
}

/* look for ADCs */
static int via_fill_adcs(struct hda_codec *codec)
{
	struct via_spec *spec = codec->spec;
	hda_nid_t nid = codec->start_nid;
	int i;

	for (i = 0; i < codec->num_nodes; i++, nid++) {
		unsigned int wcaps = get_wcaps(codec, nid);
		if (get_wcaps_type(wcaps) != AC_WID_AUD_IN)
			continue;
		if (wcaps & AC_WCAP_DIGITAL)
			continue;
		if (!(wcaps & AC_WCAP_CONN_LIST))
			continue;
		if (spec->num_adc_nids >= ARRAY_SIZE(spec->adc_nids))
			return -ENOMEM;
		spec->adc_nids[spec->num_adc_nids++] = nid;
	}
	return 0;
}

/* input-src control */
static int via_mux_enum_info(struct snd_kcontrol *kcontrol,
			     struct snd_ctl_elem_info *uinfo)
{
	struct hda_codec *codec = snd_kcontrol_chip(kcontrol);
	struct via_spec *spec = codec->spec;

	uinfo->type = SNDRV_CTL_ELEM_TYPE_ENUMERATED;
	uinfo->count = 1;
	uinfo->value.enumerated.items = spec->num_inputs;
	if (uinfo->value.enumerated.item >= spec->num_inputs)
		uinfo->value.enumerated.item = spec->num_inputs - 1;
	strcpy(uinfo->value.enumerated.name,
	       spec->inputs[uinfo->value.enumerated.item].label);
	return 0;
}

static int via_mux_enum_get(struct snd_kcontrol *kcontrol,
			    struct snd_ctl_elem_value *ucontrol)
{
	struct hda_codec *codec = snd_kcontrol_chip(kcontrol);
	struct via_spec *spec = codec->spec;
	unsigned int idx = snd_ctl_get_ioffidx(kcontrol, &ucontrol->id);

	ucontrol->value.enumerated.item[0] = spec->cur_mux[idx];
	return 0;
}

static int via_mux_enum_put(struct snd_kcontrol *kcontrol,
			    struct snd_ctl_elem_value *ucontrol)
{
	struct hda_codec *codec = snd_kcontrol_chip(kcontrol);
	struct via_spec *spec = codec->spec;
	unsigned int idx = snd_ctl_get_ioffidx(kcontrol, &ucontrol->id);
	hda_nid_t mux;
	int cur;

	cur = ucontrol->value.enumerated.item[0];
	if (cur < 0 || cur >= spec->num_inputs)
		return -EINVAL;
	if (spec->cur_mux[idx] == cur)
		return 0;
	spec->cur_mux[idx] = cur;
	if (spec->dyn_adc_switch) {
		int adc_idx = spec->inputs[cur].adc_idx;
		mux = spec->mux_nids[adc_idx];
		via_dyn_adc_pcm_resetup(codec, cur);
	} else {
		mux = spec->mux_nids[idx];
		if (snd_BUG_ON(!mux))
			return -EINVAL;
	}

	if (mux) {
		/* switch to D0 beofre change index */
		if (snd_hda_codec_read(codec, mux, 0,
			       AC_VERB_GET_POWER_STATE, 0x00) != AC_PWRST_D0)
			snd_hda_codec_write(codec, mux, 0,
				    AC_VERB_SET_POWER_STATE, AC_PWRST_D0);
		snd_hda_codec_write(codec, mux, 0,
				    AC_VERB_SET_CONNECT_SEL,
				    spec->inputs[cur].mux_idx);
	}

	/* update jack power state */
	set_widgets_power_state(codec);
	return 0;
}

static const struct snd_kcontrol_new via_input_src_ctl = {
	.iface = SNDRV_CTL_ELEM_IFACE_MIXER,
	/* The multiple "Capture Source" controls confuse alsamixer
	 * So call somewhat different..
	 */
	/* .name = "Capture Source", */
	.name = "Input Source",
	.info = via_mux_enum_info,
	.get = via_mux_enum_get,
	.put = via_mux_enum_put,
};

static int create_input_src_ctls(struct hda_codec *codec, int count)
{
	struct via_spec *spec = codec->spec;
	struct snd_kcontrol_new *knew;

	if (spec->num_inputs <= 1 || !count)
		return 0; /* no need for single src */

	knew = via_clone_control(spec, &via_input_src_ctl);
	if (!knew)
		return -ENOMEM;
	knew->count = count;
	return 0;
}

/* add the powersave loopback-list entry */
static void add_loopback_list(struct via_spec *spec, hda_nid_t mix, int idx)
{
	struct hda_amp_list *list;

	if (spec->num_loopbacks >= ARRAY_SIZE(spec->loopback_list) - 1)
		return;
	list = spec->loopback_list + spec->num_loopbacks;
	list->nid = mix;
	list->dir = HDA_INPUT;
	list->idx = idx;
	spec->num_loopbacks++;
	spec->loopback.amplist = spec->loopback_list;
}

static bool is_reachable_nid(struct hda_codec *codec, hda_nid_t src,
			     hda_nid_t dst)
{
	return snd_hda_get_conn_index(codec, src, dst, 1) >= 0;
}

/* add the input-route to the given pin */
static bool add_input_route(struct hda_codec *codec, hda_nid_t pin)
{
	struct via_spec *spec = codec->spec;
	int c, idx;

	spec->inputs[spec->num_inputs].adc_idx = -1;
	spec->inputs[spec->num_inputs].pin = pin;
	for (c = 0; c < spec->num_adc_nids; c++) {
		if (spec->mux_nids[c]) {
			idx = get_connection_index(codec, spec->mux_nids[c],
						   pin);
			if (idx < 0)
				continue;
			spec->inputs[spec->num_inputs].mux_idx = idx;
		} else {
			if (!is_reachable_nid(codec, spec->adc_nids[c], pin))
				continue;
		}
		spec->inputs[spec->num_inputs].adc_idx = c;
		/* Can primary ADC satisfy all inputs? */
		if (!spec->dyn_adc_switch &&
		    spec->num_inputs > 0 && spec->inputs[0].adc_idx != c) {
			snd_printd(KERN_INFO
				   "via: dynamic ADC switching enabled\n");
			spec->dyn_adc_switch = 1;
		}
		return true;
	}
	return false;
}

static int get_mux_nids(struct hda_codec *codec);

/* parse input-routes; fill ADCs, MUXs and input-src entries */
static int parse_analog_inputs(struct hda_codec *codec)
{
	struct via_spec *spec = codec->spec;
	const struct auto_pin_cfg *cfg = &spec->autocfg;
	int i, err;

	err = via_fill_adcs(codec);
	if (err < 0)
		return err;
	err = get_mux_nids(codec);
	if (err < 0)
		return err;

	/* fill all input-routes */
	for (i = 0; i < cfg->num_inputs; i++) {
		if (add_input_route(codec, cfg->inputs[i].pin))
			spec->inputs[spec->num_inputs++].label =
				hda_get_autocfg_input_label(codec, cfg, i);
	}

	/* check for internal loopback recording */
	if (spec->aa_mix_nid &&
	    add_input_route(codec, spec->aa_mix_nid))
		spec->inputs[spec->num_inputs++].label = "Stereo Mixer";

	return 0;
}

/* create analog-loopback volume/switch controls */
static int create_loopback_ctls(struct hda_codec *codec)
{
	struct via_spec *spec = codec->spec;
	const struct auto_pin_cfg *cfg = &spec->autocfg;
	const char *prev_label = NULL;
	int type_idx = 0;
	int i, j, err, idx;

	if (!spec->aa_mix_nid)
		return 0;

	for (i = 0; i < cfg->num_inputs; i++) {
		hda_nid_t pin = cfg->inputs[i].pin;
		const char *label = hda_get_autocfg_input_label(codec, cfg, i);

		if (prev_label && !strcmp(label, prev_label))
			type_idx++;
		else
			type_idx = 0;
		prev_label = label;
		idx = get_connection_index(codec, spec->aa_mix_nid, pin);
		if (idx >= 0) {
			err = via_new_analog_input(spec, label, type_idx,
						   idx, spec->aa_mix_nid);
			if (err < 0)
				return err;
			add_loopback_list(spec, spec->aa_mix_nid, idx);
		}

		/* remember the label for smart51 control */
		for (j = 0; j < spec->smart51_nums; j++) {
			if (spec->smart51_pins[j] == pin) {
				spec->smart51_idxs[j] = idx;
				spec->smart51_labels[j] = label;
				break;
			}
		}
	}
	return 0;
}

/* create mic-boost controls (if present) */
static int create_mic_boost_ctls(struct hda_codec *codec)
{
	struct via_spec *spec = codec->spec;
	const struct auto_pin_cfg *cfg = &spec->autocfg;
	int i, err;

	for (i = 0; i < cfg->num_inputs; i++) {
		hda_nid_t pin = cfg->inputs[i].pin;
		unsigned int caps;
		const char *label;
		char name[32];

		if (cfg->inputs[i].type != AUTO_PIN_MIC)
			continue;
		caps = query_amp_caps(codec, pin, HDA_INPUT);
		if (caps == -1 || !(caps & AC_AMPCAP_NUM_STEPS))
			continue;
		label = hda_get_autocfg_input_label(codec, cfg, i);
		snprintf(name, sizeof(name), "%s Boost Volume", label);
		err = via_add_control(spec, VIA_CTL_WIDGET_VOL, name,
			      HDA_COMPOSE_AMP_VAL(pin, 3, 0, HDA_INPUT));
		if (err < 0)
			return err;
	}
	return 0;
}

/* create capture and input-src controls for multiple streams */
static int create_multi_adc_ctls(struct hda_codec *codec)
{
	struct via_spec *spec = codec->spec;
	int i, err;

	/* create capture mixer elements */
	for (i = 0; i < spec->num_adc_nids; i++) {
		hda_nid_t adc = spec->adc_nids[i];
		err = __via_add_control(spec, VIA_CTL_WIDGET_VOL,
					"Capture Volume", i,
					HDA_COMPOSE_AMP_VAL(adc, 3, 0,
							    HDA_INPUT));
		if (err < 0)
			return err;
		err = __via_add_control(spec, VIA_CTL_WIDGET_MUTE,
					"Capture Switch", i,
					HDA_COMPOSE_AMP_VAL(adc, 3, 0,
							    HDA_INPUT));
		if (err < 0)
			return err;
	}

	/* input-source control */
	for (i = 0; i < spec->num_adc_nids; i++)
		if (!spec->mux_nids[i])
			break;
	err = create_input_src_ctls(codec, i);
	if (err < 0)
		return err;
	return 0;
}

/* bind capture volume/switch */
static struct snd_kcontrol_new via_bind_cap_vol_ctl =
	HDA_BIND_VOL("Capture Volume", 0);
static struct snd_kcontrol_new via_bind_cap_sw_ctl =
	HDA_BIND_SW("Capture Switch", 0);

static int init_bind_ctl(struct via_spec *spec, struct hda_bind_ctls **ctl_ret,
			 struct hda_ctl_ops *ops)
{
	struct hda_bind_ctls *ctl;
	int i;

	ctl = kzalloc(sizeof(*ctl) + sizeof(long) * 4, GFP_KERNEL);
	if (!ctl)
		return -ENOMEM;
	ctl->ops = ops;
	for (i = 0; i < spec->num_adc_nids; i++)
		ctl->values[i] =
			HDA_COMPOSE_AMP_VAL(spec->adc_nids[i], 3, 0, HDA_INPUT);
	*ctl_ret = ctl;
	return 0;
}

/* create capture and input-src controls for dynamic ADC-switch case */
static int create_dyn_adc_ctls(struct hda_codec *codec)
{
	struct via_spec *spec = codec->spec;
	struct snd_kcontrol_new *knew;
	int err;

	/* set up the bind capture ctls */
	err = init_bind_ctl(spec, &spec->bind_cap_vol, &snd_hda_bind_vol);
	if (err < 0)
		return err;
	err = init_bind_ctl(spec, &spec->bind_cap_sw, &snd_hda_bind_sw);
	if (err < 0)
		return err;

	/* create capture mixer elements */
	knew = via_clone_control(spec, &via_bind_cap_vol_ctl);
	if (!knew)
		return -ENOMEM;
	knew->private_value = (long)spec->bind_cap_vol;

	knew = via_clone_control(spec, &via_bind_cap_sw_ctl);
	if (!knew)
		return -ENOMEM;
	knew->private_value = (long)spec->bind_cap_sw;

	/* input-source control */
	err = create_input_src_ctls(codec, 1);
	if (err < 0)
		return err;
	return 0;
}

/* parse and create capture-related stuff */
static int via_auto_create_analog_input_ctls(struct hda_codec *codec)
{
	struct via_spec *spec = codec->spec;
	int err;

	err = parse_analog_inputs(codec);
	if (err < 0)
		return err;
	if (spec->dyn_adc_switch)
		err = create_dyn_adc_ctls(codec);
	else
		err = create_multi_adc_ctls(codec);
	if (err < 0)
		return err;
	err = create_loopback_ctls(codec);
	if (err < 0)
		return err;
	err = create_mic_boost_ctls(codec);
	if (err < 0)
		return err;
	return 0;
}

static void vt1708_set_pinconfig_connect(struct hda_codec *codec, hda_nid_t nid)
{
	unsigned int def_conf;
	unsigned char seqassoc;

	def_conf = snd_hda_codec_get_pincfg(codec, nid);
	seqassoc = (unsigned char) get_defcfg_association(def_conf);
	seqassoc = (seqassoc << 4) | get_defcfg_sequence(def_conf);
	if (get_defcfg_connect(def_conf) == AC_JACK_PORT_NONE
	    && (seqassoc == 0xf0 || seqassoc == 0xff)) {
		def_conf = def_conf & (~(AC_JACK_PORT_BOTH << 30));
		snd_hda_codec_set_pincfg(codec, nid, def_conf);
	}

	return;
}

static int vt1708_jack_detect_get(struct snd_kcontrol *kcontrol,
				     struct snd_ctl_elem_value *ucontrol)
{
	struct hda_codec *codec = snd_kcontrol_chip(kcontrol);
	struct via_spec *spec = codec->spec;

	if (spec->codec_type != VT1708)
		return 0;
	spec->vt1708_jack_detect =
		!((snd_hda_codec_read(codec, 0x1, 0, 0xf84, 0) >> 8) & 0x1);
	ucontrol->value.integer.value[0] = spec->vt1708_jack_detect;
	return 0;
}

static int vt1708_jack_detect_put(struct snd_kcontrol *kcontrol,
				     struct snd_ctl_elem_value *ucontrol)
{
	struct hda_codec *codec = snd_kcontrol_chip(kcontrol);
	struct via_spec *spec = codec->spec;
	int change;

	if (spec->codec_type != VT1708)
		return 0;
	spec->vt1708_jack_detect = ucontrol->value.integer.value[0];
	change = (0x1 & (snd_hda_codec_read(codec, 0x1, 0, 0xf84, 0) >> 8))
		== !spec->vt1708_jack_detect;
	if (spec->vt1708_jack_detect) {
		mute_aa_path(codec, 1);
		notify_aa_path_ctls(codec);
	}
	return change;
}

static const struct snd_kcontrol_new vt1708_jack_detect_ctl = {
	.iface = SNDRV_CTL_ELEM_IFACE_MIXER,
	.name = "Jack Detect",
	.count = 1,
	.info = snd_ctl_boolean_mono_info,
	.get = vt1708_jack_detect_get,
	.put = vt1708_jack_detect_put,
};

static void fill_dig_outs(struct hda_codec *codec);
static void fill_dig_in(struct hda_codec *codec);

static int via_parse_auto_config(struct hda_codec *codec)
{
	struct via_spec *spec = codec->spec;
	int err;

	err = snd_hda_parse_pin_def_config(codec, &spec->autocfg, NULL);
	if (err < 0)
		return err;
	if (!spec->autocfg.line_outs && !spec->autocfg.hp_pins[0])
		return -EINVAL;

	err = via_auto_create_multi_out_ctls(codec);
	if (err < 0)
		return err;
	err = via_auto_create_hp_ctls(codec, spec->autocfg.hp_pins[0]);
	if (err < 0)
		return err;
	err = via_auto_create_speaker_ctls(codec);
	if (err < 0)
		return err;
	err = via_auto_create_loopback_switch(codec);
	if (err < 0)
		return err;
	err = via_auto_create_analog_input_ctls(codec);
	if (err < 0)
		return err;

	spec->multiout.max_channels = spec->multiout.num_dacs * 2;

	fill_dig_outs(codec);
	fill_dig_in(codec);

	if (spec->kctls.list)
		spec->mixers[spec->num_mixers++] = spec->kctls.list;


	if (spec->hp_dac_nid && spec->hp_mix_path.depth) {
		err = via_hp_build(codec);
		if (err < 0)
			return err;
	}

	err = via_smart51_build(codec);
	if (err < 0)
		return err;

	/* assign slave outs */
	if (spec->slave_dig_outs[0])
		codec->slave_dig_outs = spec->slave_dig_outs;

	return 1;
}

static void via_auto_init_dig_outs(struct hda_codec *codec)
{
	struct via_spec *spec = codec->spec;
	if (spec->multiout.dig_out_nid)
		init_output_pin(codec, spec->autocfg.dig_out_pins[0], PIN_OUT);
	if (spec->slave_dig_outs[0])
		init_output_pin(codec, spec->autocfg.dig_out_pins[1], PIN_OUT);
}

static void via_auto_init_dig_in(struct hda_codec *codec)
{
	struct via_spec *spec = codec->spec;
	if (!spec->dig_in_nid)
		return;
	snd_hda_codec_write(codec, spec->autocfg.dig_in_pin, 0,
			    AC_VERB_SET_PIN_WIDGET_CONTROL, PIN_IN);
}

/* initialize the unsolicited events */
static void via_auto_init_unsol_event(struct hda_codec *codec)
{
	struct via_spec *spec = codec->spec;
	struct auto_pin_cfg *cfg = &spec->autocfg;
	unsigned int ev;
	int i;

	if (cfg->hp_pins[0] && is_jack_detectable(codec, cfg->hp_pins[0]))
		snd_hda_codec_write(codec, cfg->hp_pins[0], 0,
				AC_VERB_SET_UNSOLICITED_ENABLE,
				AC_USRSP_EN | VIA_HP_EVENT | VIA_JACK_EVENT);

	if (cfg->speaker_pins[0])
		ev = VIA_LINE_EVENT;
	else
		ev = 0;
	for (i = 0; i < cfg->line_outs; i++) {
		if (cfg->line_out_pins[i] &&
		    is_jack_detectable(codec, cfg->line_out_pins[i]))
			snd_hda_codec_write(codec, cfg->line_out_pins[i], 0,
				AC_VERB_SET_UNSOLICITED_ENABLE,
				AC_USRSP_EN | ev | VIA_JACK_EVENT);
	}

	for (i = 0; i < cfg->num_inputs; i++) {
		if (is_jack_detectable(codec, cfg->inputs[i].pin))
			snd_hda_codec_write(codec, cfg->inputs[i].pin, 0,
				AC_VERB_SET_UNSOLICITED_ENABLE,
				AC_USRSP_EN | VIA_JACK_EVENT);
	}
}

static int via_init(struct hda_codec *codec)
{
	struct via_spec *spec = codec->spec;
	int i;

	for (i = 0; i < spec->num_iverbs; i++)
		snd_hda_sequence_write(codec, spec->init_verbs[i]);

	via_auto_init_multi_out(codec);
	via_auto_init_hp_out(codec);
	via_auto_init_speaker_out(codec);
	via_auto_init_analog_input(codec);
	via_auto_init_dig_outs(codec);
	via_auto_init_dig_in(codec);

	via_auto_init_unsol_event(codec);

	via_hp_automute(codec);

	return 0;
}

static void vt1708_update_hp_jack_state(struct work_struct *work)
{
	struct via_spec *spec = container_of(work, struct via_spec,
					     vt1708_hp_work.work);
	if (spec->codec_type != VT1708)
		return;
	/* if jack state toggled */
	if (spec->vt1708_hp_present
	    != snd_hda_jack_detect(spec->codec, spec->autocfg.hp_pins[0])) {
		spec->vt1708_hp_present ^= 1;
		via_hp_automute(spec->codec);
	}
	vt1708_start_hp_work(spec);
}

static int get_mux_nids(struct hda_codec *codec)
{
	struct via_spec *spec = codec->spec;
	hda_nid_t nid, conn[8];
	unsigned int type;
	int i, n;

	for (i = 0; i < spec->num_adc_nids; i++) {
		nid = spec->adc_nids[i];
		while (nid) {
			type = get_wcaps_type(get_wcaps(codec, nid));
			if (type == AC_WID_PIN)
				break;
			n = snd_hda_get_connections(codec, nid, conn,
						    ARRAY_SIZE(conn));
			if (n <= 0)
				break;
			if (n > 1) {
				spec->mux_nids[i] = nid;
				break;
			}
			nid = conn[0];
		}
	}
	return 0;
}

static int patch_vt1708(struct hda_codec *codec)
{
	struct via_spec *spec;
	int err;

	/* create a codec specific record */
	spec = via_new_spec(codec);
	if (spec == NULL)
		return -ENOMEM;

	spec->aa_mix_nid = 0x17;

	/* Add HP and CD pin config connect bit re-config action */
	vt1708_set_pinconfig_connect(codec, VT1708_HP_PIN_NID);
	vt1708_set_pinconfig_connect(codec, VT1708_CD_PIN_NID);

	/* automatic parse from the BIOS config */
	err = via_parse_auto_config(codec);
	if (err < 0) {
		via_free(codec);
		return err;
	}

	/* add jack detect on/off control */
	if (!via_clone_control(spec, &vt1708_jack_detect_ctl))
		return -ENOMEM;

	/* disable 32bit format on VT1708 */
	if (codec->vendor_id == 0x11061708)
		spec->stream_analog_playback = &vt1708_pcm_analog_s16_playback;

	spec->init_verbs[spec->num_iverbs++] = vt1708_init_verbs;

	codec->patch_ops = via_patch_ops;

	INIT_DELAYED_WORK(&spec->vt1708_hp_work, vt1708_update_hp_jack_state);
	return 0;
}

static int patch_vt1709(struct hda_codec *codec)
{
	struct via_spec *spec;
	int err;

	/* create a codec specific record */
	spec = via_new_spec(codec);
	if (spec == NULL)
		return -ENOMEM;

	spec->aa_mix_nid = 0x18;

	err = via_parse_auto_config(codec);
	if (err < 0) {
		via_free(codec);
		return err;
	}

	codec->patch_ops = via_patch_ops;

	return 0;
}

static void set_widgets_power_state_vt1708B(struct hda_codec *codec)
{
	struct via_spec *spec = codec->spec;
	int imux_is_smixer;
	unsigned int parm;
	int is_8ch = 0;
	if ((spec->codec_type != VT1708B_4CH) &&
	    (codec->vendor_id != 0x11064397))
		is_8ch = 1;

	/* SW0 (17h) = stereo mixer */
	imux_is_smixer =
	(snd_hda_codec_read(codec, 0x17, 0, AC_VERB_GET_CONNECT_SEL, 0x00)
	 == ((spec->codec_type == VT1708S) ? 5 : 0));
	/* inputs */
	/* PW 1/2/5 (1ah/1bh/1eh) */
	parm = AC_PWRST_D3;
	set_pin_power_state(codec, 0x1a, &parm);
	set_pin_power_state(codec, 0x1b, &parm);
	set_pin_power_state(codec, 0x1e, &parm);
	if (imux_is_smixer)
		parm = AC_PWRST_D0;
	/* SW0 (17h), AIW 0/1 (13h/14h) */
	snd_hda_codec_write(codec, 0x17, 0, AC_VERB_SET_POWER_STATE, parm);
	snd_hda_codec_write(codec, 0x13, 0, AC_VERB_SET_POWER_STATE, parm);
	snd_hda_codec_write(codec, 0x14, 0, AC_VERB_SET_POWER_STATE, parm);

	/* outputs */
	/* PW0 (19h), SW1 (18h), AOW1 (11h) */
	parm = AC_PWRST_D3;
	set_pin_power_state(codec, 0x19, &parm);
	if (spec->smart51_enabled)
		set_pin_power_state(codec, 0x1b, &parm);
	snd_hda_codec_write(codec, 0x18, 0, AC_VERB_SET_POWER_STATE, parm);
	snd_hda_codec_write(codec, 0x11, 0, AC_VERB_SET_POWER_STATE, parm);

	/* PW6 (22h), SW2 (26h), AOW2 (24h) */
	if (is_8ch) {
		parm = AC_PWRST_D3;
		set_pin_power_state(codec, 0x22, &parm);
		if (spec->smart51_enabled)
			set_pin_power_state(codec, 0x1a, &parm);
		snd_hda_codec_write(codec, 0x26, 0,
				    AC_VERB_SET_POWER_STATE, parm);
		snd_hda_codec_write(codec, 0x24, 0,
				    AC_VERB_SET_POWER_STATE, parm);
	} else if (codec->vendor_id == 0x11064397) {
		/* PW7(23h), SW2(27h), AOW2(25h) */
		parm = AC_PWRST_D3;
		set_pin_power_state(codec, 0x23, &parm);
		if (spec->smart51_enabled)
			set_pin_power_state(codec, 0x1a, &parm);
		snd_hda_codec_write(codec, 0x27, 0,
				    AC_VERB_SET_POWER_STATE, parm);
		snd_hda_codec_write(codec, 0x25, 0,
				    AC_VERB_SET_POWER_STATE, parm);
	}

	/* PW 3/4/7 (1ch/1dh/23h) */
	parm = AC_PWRST_D3;
	/* force to D0 for internal Speaker */
	set_pin_power_state(codec, 0x1c, &parm);
	set_pin_power_state(codec, 0x1d, &parm);
	if (is_8ch)
		set_pin_power_state(codec, 0x23, &parm);

	/* MW0 (16h), Sw3 (27h), AOW 0/3 (10h/25h) */
	snd_hda_codec_write(codec, 0x16, 0, AC_VERB_SET_POWER_STATE,
			    imux_is_smixer ? AC_PWRST_D0 : parm);
	snd_hda_codec_write(codec, 0x10, 0, AC_VERB_SET_POWER_STATE, parm);
	if (is_8ch) {
		snd_hda_codec_write(codec, 0x25, 0,
				    AC_VERB_SET_POWER_STATE, parm);
		snd_hda_codec_write(codec, 0x27, 0,
				    AC_VERB_SET_POWER_STATE, parm);
	} else if (codec->vendor_id == 0x11064397 && spec->hp_independent_mode)
		snd_hda_codec_write(codec, 0x25, 0,
				    AC_VERB_SET_POWER_STATE, parm);
}

static int patch_vt1708S(struct hda_codec *codec);
static int patch_vt1708B(struct hda_codec *codec)
{
	struct via_spec *spec;
	int err;

	if (get_codec_type(codec) == VT1708BCE)
		return patch_vt1708S(codec);

	/* create a codec specific record */
	spec = via_new_spec(codec);
	if (spec == NULL)
		return -ENOMEM;

	spec->aa_mix_nid = 0x16;

	/* automatic parse from the BIOS config */
	err = via_parse_auto_config(codec);
	if (err < 0) {
		via_free(codec);
		return err;
	}

	codec->patch_ops = via_patch_ops;

	spec->set_widgets_power_state =  set_widgets_power_state_vt1708B;

	return 0;
}

<<<<<<< HEAD
/* Patch for VT1718S */

/* capture mixer elements */
static const struct snd_kcontrol_new vt1718S_capture_mixer[] = {
	HDA_CODEC_VOLUME("Capture Volume", 0x10, 0x0, HDA_INPUT),
	HDA_CODEC_MUTE("Capture Switch", 0x10, 0x0, HDA_INPUT),
	HDA_CODEC_VOLUME_IDX("Capture Volume", 1, 0x11, 0x0, HDA_INPUT),
	HDA_CODEC_MUTE_IDX("Capture Switch", 1, 0x11, 0x0, HDA_INPUT),
	HDA_CODEC_VOLUME("Mic Boost Capture Volume", 0x2b, 0x0, HDA_INPUT),
	HDA_CODEC_VOLUME("Front Mic Boost Capture Volume", 0x29, 0x0,
			 HDA_INPUT),
	{
		.iface = SNDRV_CTL_ELEM_IFACE_MIXER,
		/* The multiple "Capture Source" controls confuse alsamixer
		 * So call somewhat different..
		 */
		.name = "Input Source",
		.count = 2,
		.info = via_mux_enum_info,
		.get = via_mux_enum_get,
		.put = via_mux_enum_put,
	},
	{ } /* end */
};

static const struct hda_verb vt1718S_volume_init_verbs[] = {
	/*
	 * Unmute ADC0-1 and set the default input to mic-in
	 */
	{0x10, AC_VERB_SET_AMP_GAIN_MUTE, AMP_IN_UNMUTE(0)},
	{0x11, AC_VERB_SET_AMP_GAIN_MUTE, AMP_IN_UNMUTE(0)},

	/* Enable MW0 adjust Gain 5 */
	{0x1, 0xfb2, 0x10},
	/* Mute input amps (CD, Line In, Mic 1 & Mic 2) of the analog-loopback
	 * mixer widget
	 */
	/* Amp Indices: CD = 1, Mic1 = 2, Line = 3, Mic2 = 4 */
	{0x21, AC_VERB_SET_AMP_GAIN_MUTE, AMP_IN_MUTE(0)},
	{0x21, AC_VERB_SET_AMP_GAIN_MUTE, AMP_IN_MUTE(1)},
	{0x21, AC_VERB_SET_AMP_GAIN_MUTE, AMP_IN_MUTE(2)},
	{0x21, AC_VERB_SET_AMP_GAIN_MUTE, AMP_IN_MUTE(3)},
	{0x21, AC_VERB_SET_AMP_GAIN_MUTE, AMP_IN_UNMUTE(5)},
	/* PW9 PW10 Output enable */
	{0x2d, AC_VERB_SET_PIN_WIDGET_CONTROL, AC_PINCTL_OUT_EN},
	{0x2e, AC_VERB_SET_PIN_WIDGET_CONTROL, AC_PINCTL_OUT_EN},
	/* PW11 Input enable */
	{0x2f, AC_VERB_SET_PIN_WIDGET_CONTROL, AC_PINCTL_IN_EN},
	/* Enable Boost Volume backdoor */
	{0x1, 0xf88, 0x8},
	/* MW0/1/2/3/4: un-mute index 0 (AOWx), mute index 1 (MW9) */
	{0x18, AC_VERB_SET_AMP_GAIN_MUTE, AMP_IN_MUTE(0)},
	{0x19, AC_VERB_SET_AMP_GAIN_MUTE, AMP_IN_UNMUTE(0)},
	{0x1a, AC_VERB_SET_AMP_GAIN_MUTE, AMP_IN_UNMUTE(0)},
	{0x1b, AC_VERB_SET_AMP_GAIN_MUTE, AMP_IN_MUTE(0)},
	{0x1c, AC_VERB_SET_AMP_GAIN_MUTE, AMP_IN_UNMUTE(0)},
	{0x18, AC_VERB_SET_AMP_GAIN_MUTE, AMP_IN_UNMUTE(1)},
	{0x19, AC_VERB_SET_AMP_GAIN_MUTE, AMP_IN_MUTE(1)},
	{0x1a, AC_VERB_SET_AMP_GAIN_MUTE, AMP_IN_MUTE(1)},
	{0x1b, AC_VERB_SET_AMP_GAIN_MUTE, AMP_IN_UNMUTE(1)},
	{0x1c, AC_VERB_SET_AMP_GAIN_MUTE, AMP_IN_MUTE(1)},
	/* set MUX1 = 2 (AOW4), MUX2 = 1 (AOW3) */
	{0x34, AC_VERB_SET_CONNECT_SEL, 0x2},
	{0x35, AC_VERB_SET_CONNECT_SEL, 0x1},
	{ }
};


static const struct hda_verb vt1718S_uniwill_init_verbs[] = {
	{0x28, AC_VERB_SET_UNSOLICITED_ENABLE,
	 AC_USRSP_EN | VIA_HP_EVENT | VIA_JACK_EVENT},
	{0x24, AC_VERB_SET_UNSOLICITED_ENABLE, AC_USRSP_EN | VIA_JACK_EVENT},
	{0x25, AC_VERB_SET_UNSOLICITED_ENABLE, AC_USRSP_EN | VIA_JACK_EVENT},
	{0x26, AC_VERB_SET_UNSOLICITED_ENABLE, AC_USRSP_EN | VIA_JACK_EVENT},
	{0x27, AC_VERB_SET_UNSOLICITED_ENABLE, AC_USRSP_EN | VIA_JACK_EVENT},
	{0x29, AC_VERB_SET_UNSOLICITED_ENABLE, AC_USRSP_EN | VIA_JACK_EVENT},
	{0x2a, AC_VERB_SET_UNSOLICITED_ENABLE, AC_USRSP_EN | VIA_JACK_EVENT},
	{0x2b, AC_VERB_SET_UNSOLICITED_ENABLE, AC_USRSP_EN | VIA_JACK_EVENT},
=======
/* Patch for VT1708S */
static const struct hda_verb vt1708S_init_verbs[] = {
	/* Enable Mic Boost Volume backdoor */
	{0x1, 0xf98, 0x1},
	/* don't bybass mixer */
	{0x1, 0xf88, 0xc0},
>>>>>>> 76531d41
	{ }
};

/* fill out digital output widgets; one for master and one for slave outputs */
static void fill_dig_outs(struct hda_codec *codec)
{
	struct via_spec *spec = codec->spec;
	int i;

	for (i = 0; i < spec->autocfg.dig_outs; i++) {
		hda_nid_t nid;
		int conn;

		nid = spec->autocfg.dig_out_pins[i];
		if (!nid)
			continue;
		conn = snd_hda_get_connections(codec, nid, &nid, 1);
		if (conn < 1)
			continue;
		if (!spec->multiout.dig_out_nid)
			spec->multiout.dig_out_nid = nid;
		else {
			spec->slave_dig_outs[0] = nid;
			break; /* at most two dig outs */
		}
	}
}

static void fill_dig_in(struct hda_codec *codec)
{
	struct via_spec *spec = codec->spec;
	hda_nid_t dig_nid;
	int i, err;

	if (!spec->autocfg.dig_in_pin)
		return;

	dig_nid = codec->start_nid;
	for (i = 0; i < codec->num_nodes; i++, dig_nid++) {
		unsigned int wcaps = get_wcaps(codec, dig_nid);
		if (get_wcaps_type(wcaps) != AC_WID_AUD_IN)
			continue;
<<<<<<< HEAD
		nid_vol = nid_vols[i];
		nid_mute = nid_mutes[i];

		if (i == AUTO_SEQ_CENLFE) {
			/* Center/LFE */
			err = via_add_control(spec, VIA_CTL_WIDGET_VOL,
					      "Center Playback Volume",
					      HDA_COMPOSE_AMP_VAL(nid_vol, 1, 0,
								  HDA_OUTPUT));
			if (err < 0)
				return err;
			err = via_add_control(spec, VIA_CTL_WIDGET_VOL,
					      "LFE Playback Volume",
					      HDA_COMPOSE_AMP_VAL(nid_vol, 2, 0,
								  HDA_OUTPUT));
			if (err < 0)
				return err;
			err = via_add_control(
				spec, VIA_CTL_WIDGET_MUTE,
				"Center Playback Switch",
				HDA_COMPOSE_AMP_VAL(nid_mute, 1, 0,
						    HDA_OUTPUT));
			if (err < 0)
				return err;
			err = via_add_control(
				spec, VIA_CTL_WIDGET_MUTE,
				"LFE Playback Switch",
				HDA_COMPOSE_AMP_VAL(nid_mute, 2, 0,
						    HDA_OUTPUT));
			if (err < 0)
				return err;
		} else if (i == AUTO_SEQ_FRONT) {
			/* add control to mixer index 0 */
			err = via_add_control(spec, VIA_CTL_WIDGET_VOL,
					      "Master Front Playback Volume",
					      HDA_COMPOSE_AMP_VAL(0x21, 3, 5,
								  HDA_INPUT));
			if (err < 0)
				return err;
			err = via_add_control(spec, VIA_CTL_WIDGET_MUTE,
					      "Master Front Playback Switch",
					      HDA_COMPOSE_AMP_VAL(0x21, 3, 5,
								  HDA_INPUT));
			if (err < 0)
				return err;
			/* Front */
			sprintf(name, "%s Playback Volume", chname[i]);
			err = via_add_control(
				spec, VIA_CTL_WIDGET_VOL, name,
				HDA_COMPOSE_AMP_VAL(nid_vol, 3, 0, HDA_OUTPUT));
			if (err < 0)
				return err;
			sprintf(name, "%s Playback Switch", chname[i]);
			err = via_add_control(
				spec, VIA_CTL_WIDGET_MUTE, name,
				HDA_COMPOSE_AMP_VAL(nid_mute, 3, 0,
						    HDA_OUTPUT));
			if (err < 0)
				return err;
		} else {
			sprintf(name, "%s Playback Volume", chname[i]);
			err = via_add_control(
				spec, VIA_CTL_WIDGET_VOL, name,
				HDA_COMPOSE_AMP_VAL(nid_vol, 3, 0, HDA_OUTPUT));
			if (err < 0)
				return err;
			sprintf(name, "%s Playback Switch", chname[i]);
			err = via_add_control(
				spec, VIA_CTL_WIDGET_MUTE, name,
				HDA_COMPOSE_AMP_VAL(nid_mute, 3, 0,
						    HDA_OUTPUT));
			if (err < 0)
				return err;
=======
		if (!(wcaps & AC_WCAP_DIGITAL))
			continue;
		if (!(wcaps & AC_WCAP_CONN_LIST))
			continue;
		err = get_connection_index(codec, dig_nid,
					   spec->autocfg.dig_in_pin);
		if (err >= 0) {
			spec->dig_in_nid = dig_nid;
			break;
>>>>>>> 76531d41
		}
	}
}

static void override_mic_boost(struct hda_codec *codec, hda_nid_t pin,
			       int offset, int num_steps, int step_size)
{
	snd_hda_override_amp_caps(codec, pin, HDA_INPUT,
				  (offset << AC_AMPCAP_OFFSET_SHIFT) |
				  (num_steps << AC_AMPCAP_NUM_STEPS_SHIFT) |
				  (step_size << AC_AMPCAP_STEP_SIZE_SHIFT) |
				  (0 << AC_AMPCAP_MUTE_SHIFT));
}

static int patch_vt1708S(struct hda_codec *codec)
{
	struct via_spec *spec;
	int err;

	/* create a codec specific record */
	spec = via_new_spec(codec);
	if (spec == NULL)
		return -ENOMEM;

	spec->aa_mix_nid = 0x16;
	override_mic_boost(codec, 0x1a, 0, 3, 40);
	override_mic_boost(codec, 0x1e, 0, 3, 40);

	/* automatic parse from the BIOS config */
	err = via_parse_auto_config(codec);
	if (err < 0) {
		via_free(codec);
		return err;
	}

	spec->init_verbs[spec->num_iverbs++] = vt1708S_init_verbs;

	codec->patch_ops = via_patch_ops;

	/* correct names for VT1708BCE */
	if (get_codec_type(codec) == VT1708BCE)	{
		kfree(codec->chip_name);
		codec->chip_name = kstrdup("VT1708BCE", GFP_KERNEL);
		snprintf(codec->bus->card->mixername,
			 sizeof(codec->bus->card->mixername),
			 "%s %s", codec->vendor_name, codec->chip_name);
	}
	/* correct names for VT1705 */
	if (codec->vendor_id == 0x11064397)	{
		kfree(codec->chip_name);
		codec->chip_name = kstrdup("VT1705", GFP_KERNEL);
		snprintf(codec->bus->card->mixername,
			 sizeof(codec->bus->card->mixername),
			 "%s %s", codec->vendor_name, codec->chip_name);
	}
	spec->set_widgets_power_state =  set_widgets_power_state_vt1708B;
	return 0;
}

/* Patch for VT1702 */

static const struct hda_verb vt1702_init_verbs[] = {
	/* mixer enable */
	{0x1, 0xF88, 0x3},
	/* GPIO 0~2 */
	{0x1, 0xF82, 0x3F},
	{ }
};

static void set_widgets_power_state_vt1702(struct hda_codec *codec)
{
	int imux_is_smixer =
	snd_hda_codec_read(codec, 0x13, 0, AC_VERB_GET_CONNECT_SEL, 0x00) == 3;
	unsigned int parm;
	/* inputs */
	/* PW 1/2/5 (14h/15h/18h) */
	parm = AC_PWRST_D3;
	set_pin_power_state(codec, 0x14, &parm);
	set_pin_power_state(codec, 0x15, &parm);
	set_pin_power_state(codec, 0x18, &parm);
	if (imux_is_smixer)
		parm = AC_PWRST_D0; /* SW0 (13h) = stereo mixer (idx 3) */
	/* SW0 (13h), AIW 0/1/2 (12h/1fh/20h) */
	snd_hda_codec_write(codec, 0x13, 0, AC_VERB_SET_POWER_STATE, parm);
	snd_hda_codec_write(codec, 0x12, 0, AC_VERB_SET_POWER_STATE, parm);
	snd_hda_codec_write(codec, 0x1f, 0, AC_VERB_SET_POWER_STATE, parm);
	snd_hda_codec_write(codec, 0x20, 0, AC_VERB_SET_POWER_STATE, parm);

	/* outputs */
	/* PW 3/4 (16h/17h) */
	parm = AC_PWRST_D3;
	set_pin_power_state(codec, 0x17, &parm);
	set_pin_power_state(codec, 0x16, &parm);
	/* MW0 (1ah), AOW 0/1 (10h/1dh) */
	snd_hda_codec_write(codec, 0x1a, 0, AC_VERB_SET_POWER_STATE,
			    imux_is_smixer ? AC_PWRST_D0 : parm);
	snd_hda_codec_write(codec, 0x10, 0, AC_VERB_SET_POWER_STATE, parm);
	snd_hda_codec_write(codec, 0x1d, 0, AC_VERB_SET_POWER_STATE, parm);
}

static int patch_vt1702(struct hda_codec *codec)
{
	struct via_spec *spec;
	int err;

	/* create a codec specific record */
	spec = via_new_spec(codec);
	if (spec == NULL)
		return -ENOMEM;

	spec->aa_mix_nid = 0x1a;

	/* limit AA path volume to 0 dB */
	snd_hda_override_amp_caps(codec, 0x1A, HDA_INPUT,
				  (0x17 << AC_AMPCAP_OFFSET_SHIFT) |
				  (0x17 << AC_AMPCAP_NUM_STEPS_SHIFT) |
				  (0x5 << AC_AMPCAP_STEP_SIZE_SHIFT) |
				  (1 << AC_AMPCAP_MUTE_SHIFT));

	/* automatic parse from the BIOS config */
	err = via_parse_auto_config(codec);
	if (err < 0) {
		via_free(codec);
		return err;
	}

	spec->init_verbs[spec->num_iverbs++] = vt1702_init_verbs;

	codec->patch_ops = via_patch_ops;

	spec->set_widgets_power_state =  set_widgets_power_state_vt1702;
	return 0;
}

/* Patch for VT1718S */

static const struct hda_verb vt1718S_init_verbs[] = {
	/* Enable MW0 adjust Gain 5 */
	{0x1, 0xfb2, 0x10},
	/* Enable Boost Volume backdoor */
	{0x1, 0xf88, 0x8},

	{ }
};

static void set_widgets_power_state_vt1718S(struct hda_codec *codec)
{
	struct via_spec *spec = codec->spec;
	int imux_is_smixer;
	unsigned int parm;
	/* MUX6 (1eh) = stereo mixer */
	imux_is_smixer =
	snd_hda_codec_read(codec, 0x1e, 0, AC_VERB_GET_CONNECT_SEL, 0x00) == 5;
	/* inputs */
	/* PW 5/6/7 (29h/2ah/2bh) */
	parm = AC_PWRST_D3;
	set_pin_power_state(codec, 0x29, &parm);
	set_pin_power_state(codec, 0x2a, &parm);
	set_pin_power_state(codec, 0x2b, &parm);
	if (imux_is_smixer)
		parm = AC_PWRST_D0;
	/* MUX6/7 (1eh/1fh), AIW 0/1 (10h/11h) */
	snd_hda_codec_write(codec, 0x1e, 0, AC_VERB_SET_POWER_STATE, parm);
	snd_hda_codec_write(codec, 0x1f, 0, AC_VERB_SET_POWER_STATE, parm);
	snd_hda_codec_write(codec, 0x10, 0, AC_VERB_SET_POWER_STATE, parm);
	snd_hda_codec_write(codec, 0x11, 0, AC_VERB_SET_POWER_STATE, parm);

	/* outputs */
	/* PW3 (27h), MW2 (1ah), AOW3 (bh) */
	parm = AC_PWRST_D3;
	set_pin_power_state(codec, 0x27, &parm);
	snd_hda_codec_write(codec, 0x1a, 0, AC_VERB_SET_POWER_STATE, parm);
	snd_hda_codec_write(codec, 0xb, 0, AC_VERB_SET_POWER_STATE, parm);

	/* PW2 (26h), AOW2 (ah) */
	parm = AC_PWRST_D3;
	set_pin_power_state(codec, 0x26, &parm);
	if (spec->smart51_enabled)
		set_pin_power_state(codec, 0x2b, &parm);
	snd_hda_codec_write(codec, 0xa, 0, AC_VERB_SET_POWER_STATE, parm);

	/* PW0 (24h), AOW0 (8h) */
	parm = AC_PWRST_D3;
	set_pin_power_state(codec, 0x24, &parm);
	if (!spec->hp_independent_mode) /* check for redirected HP */
		set_pin_power_state(codec, 0x28, &parm);
	snd_hda_codec_write(codec, 0x8, 0, AC_VERB_SET_POWER_STATE, parm);
	/* MW9 (21h), Mw2 (1ah), AOW0 (8h) */
	snd_hda_codec_write(codec, 0x21, 0, AC_VERB_SET_POWER_STATE,
			    imux_is_smixer ? AC_PWRST_D0 : parm);

	/* PW1 (25h), AOW1 (9h) */
	parm = AC_PWRST_D3;
	set_pin_power_state(codec, 0x25, &parm);
	if (spec->smart51_enabled)
		set_pin_power_state(codec, 0x2a, &parm);
	snd_hda_codec_write(codec, 0x9, 0, AC_VERB_SET_POWER_STATE, parm);

	if (spec->hp_independent_mode) {
		/* PW4 (28h), MW3 (1bh), MUX1(34h), AOW4 (ch) */
		parm = AC_PWRST_D3;
		set_pin_power_state(codec, 0x28, &parm);
		snd_hda_codec_write(codec, 0x1b, 0,
				    AC_VERB_SET_POWER_STATE, parm);
		snd_hda_codec_write(codec, 0x34, 0,
				    AC_VERB_SET_POWER_STATE, parm);
		snd_hda_codec_write(codec, 0xc, 0,
				    AC_VERB_SET_POWER_STATE, parm);
	}
}

/* Add a connection to the primary DAC from AA-mixer for some codecs
 * This isn't listed from the raw info, but the chip has a secret connection.
 */
static int add_secret_dac_path(struct hda_codec *codec)
{
	struct via_spec *spec = codec->spec;
	int i, nums;
	hda_nid_t conn[8];
	hda_nid_t nid;

	if (!spec->aa_mix_nid)
		return 0;
	nums = snd_hda_get_connections(codec, spec->aa_mix_nid, conn,
				       ARRAY_SIZE(conn) - 1);
	for (i = 0; i < nums; i++) {
		if (get_wcaps_type(get_wcaps(codec, conn[i])) == AC_WID_AUD_OUT)
			return 0;
	}

	/* find the primary DAC and add to the connection list */
	nid = codec->start_nid;
	for (i = 0; i < codec->num_nodes; i++, nid++) {
		unsigned int caps = get_wcaps(codec, nid);
		if (get_wcaps_type(caps) == AC_WID_AUD_OUT &&
		    !(caps & AC_WCAP_DIGITAL)) {
			conn[nums++] = nid;
			return snd_hda_override_conn_list(codec,
							  spec->aa_mix_nid,
							  nums, conn);
		}
	}
	return 0;
}


static int patch_vt1718S(struct hda_codec *codec)
{
	struct via_spec *spec;
	int err;

	/* create a codec specific record */
	spec = via_new_spec(codec);
	if (spec == NULL)
		return -ENOMEM;

	spec->aa_mix_nid = 0x21;
	override_mic_boost(codec, 0x2b, 0, 3, 40);
	override_mic_boost(codec, 0x29, 0, 3, 40);
	add_secret_dac_path(codec);

	/* automatic parse from the BIOS config */
	err = via_parse_auto_config(codec);
	if (err < 0) {
		via_free(codec);
		return err;
	}

	spec->init_verbs[spec->num_iverbs++] = vt1718S_init_verbs;

	codec->patch_ops = via_patch_ops;

	spec->set_widgets_power_state =  set_widgets_power_state_vt1718S;

	return 0;
}

/* Patch for VT1716S */

static int vt1716s_dmic_info(struct snd_kcontrol *kcontrol,
			    struct snd_ctl_elem_info *uinfo)
{
	uinfo->type = SNDRV_CTL_ELEM_TYPE_BOOLEAN;
	uinfo->count = 1;
	uinfo->value.integer.min = 0;
	uinfo->value.integer.max = 1;
	return 0;
}

static int vt1716s_dmic_get(struct snd_kcontrol *kcontrol,
			   struct snd_ctl_elem_value *ucontrol)
{
	struct hda_codec *codec = snd_kcontrol_chip(kcontrol);
	int index = 0;

	index = snd_hda_codec_read(codec, 0x26, 0,
					       AC_VERB_GET_CONNECT_SEL, 0);
	if (index != -1)
		*ucontrol->value.integer.value = index;

	return 0;
}

static int vt1716s_dmic_put(struct snd_kcontrol *kcontrol,
			   struct snd_ctl_elem_value *ucontrol)
{
	struct hda_codec *codec = snd_kcontrol_chip(kcontrol);
	struct via_spec *spec = codec->spec;
	int index = *ucontrol->value.integer.value;

	snd_hda_codec_write(codec, 0x26, 0,
					       AC_VERB_SET_CONNECT_SEL, index);
	spec->dmic_enabled = index;
	set_widgets_power_state(codec);
	return 1;
}

static const struct snd_kcontrol_new vt1716s_dmic_mixer[] = {
	HDA_CODEC_VOLUME("Digital Mic Capture Volume", 0x22, 0x0, HDA_INPUT),
	{
	 .iface = SNDRV_CTL_ELEM_IFACE_MIXER,
	 .name = "Digital Mic Capture Switch",
	 .subdevice = HDA_SUBDEV_NID_FLAG | 0x26,
	 .count = 1,
	 .info = vt1716s_dmic_info,
	 .get = vt1716s_dmic_get,
	 .put = vt1716s_dmic_put,
	 },
	{}			/* end */
};


/* mono-out mixer elements */
static const struct snd_kcontrol_new vt1716S_mono_out_mixer[] = {
	HDA_CODEC_MUTE("Mono Playback Switch", 0x2a, 0x0, HDA_OUTPUT),
	{ } /* end */
};

static const struct hda_verb vt1716S_init_verbs[] = {
	/* Enable Boost Volume backdoor */
	{0x1, 0xf8a, 0x80},
	/* don't bybass mixer */
	{0x1, 0xf88, 0xc0},
	/* Enable mono output */
	{0x1, 0xf90, 0x08},
	{ }
};

static void set_widgets_power_state_vt1716S(struct hda_codec *codec)
{
	struct via_spec *spec = codec->spec;
	int imux_is_smixer;
	unsigned int parm;
	unsigned int mono_out, present;
	/* SW0 (17h) = stereo mixer */
	imux_is_smixer =
	(snd_hda_codec_read(codec, 0x17, 0,
			    AC_VERB_GET_CONNECT_SEL, 0x00) ==  5);
	/* inputs */
	/* PW 1/2/5 (1ah/1bh/1eh) */
	parm = AC_PWRST_D3;
	set_pin_power_state(codec, 0x1a, &parm);
	set_pin_power_state(codec, 0x1b, &parm);
	set_pin_power_state(codec, 0x1e, &parm);
	if (imux_is_smixer)
		parm = AC_PWRST_D0;
	/* SW0 (17h), AIW0(13h) */
	snd_hda_codec_write(codec, 0x17, 0, AC_VERB_SET_POWER_STATE, parm);
	snd_hda_codec_write(codec, 0x13, 0, AC_VERB_SET_POWER_STATE, parm);

	parm = AC_PWRST_D3;
	set_pin_power_state(codec, 0x1e, &parm);
	/* PW11 (22h) */
	if (spec->dmic_enabled)
		set_pin_power_state(codec, 0x22, &parm);
	else
		snd_hda_codec_write(codec, 0x22, 0,
				    AC_VERB_SET_POWER_STATE, AC_PWRST_D3);

	/* SW2(26h), AIW1(14h) */
	snd_hda_codec_write(codec, 0x26, 0, AC_VERB_SET_POWER_STATE, parm);
	snd_hda_codec_write(codec, 0x14, 0, AC_VERB_SET_POWER_STATE, parm);

	/* outputs */
	/* PW0 (19h), SW1 (18h), AOW1 (11h) */
	parm = AC_PWRST_D3;
	set_pin_power_state(codec, 0x19, &parm);
	/* Smart 5.1 PW2(1bh) */
	if (spec->smart51_enabled)
		set_pin_power_state(codec, 0x1b, &parm);
	snd_hda_codec_write(codec, 0x18, 0, AC_VERB_SET_POWER_STATE, parm);
	snd_hda_codec_write(codec, 0x11, 0, AC_VERB_SET_POWER_STATE, parm);

	/* PW7 (23h), SW3 (27h), AOW3 (25h) */
	parm = AC_PWRST_D3;
	set_pin_power_state(codec, 0x23, &parm);
	/* Smart 5.1 PW1(1ah) */
	if (spec->smart51_enabled)
		set_pin_power_state(codec, 0x1a, &parm);
	snd_hda_codec_write(codec, 0x27, 0, AC_VERB_SET_POWER_STATE, parm);

	/* Smart 5.1 PW5(1eh) */
	if (spec->smart51_enabled)
		set_pin_power_state(codec, 0x1e, &parm);
	snd_hda_codec_write(codec, 0x25, 0, AC_VERB_SET_POWER_STATE, parm);

	/* Mono out */
	/* SW4(28h)->MW1(29h)-> PW12 (2ah)*/
	present = snd_hda_jack_detect(codec, 0x1c);

	if (present)
		mono_out = 0;
	else {
		present = snd_hda_jack_detect(codec, 0x1d);
		if (!spec->hp_independent_mode && present)
			mono_out = 0;
		else
			mono_out = 1;
	}
	parm = mono_out ? AC_PWRST_D0 : AC_PWRST_D3;
	snd_hda_codec_write(codec, 0x28, 0, AC_VERB_SET_POWER_STATE, parm);
	snd_hda_codec_write(codec, 0x29, 0, AC_VERB_SET_POWER_STATE, parm);
	snd_hda_codec_write(codec, 0x2a, 0, AC_VERB_SET_POWER_STATE, parm);

	/* PW 3/4 (1ch/1dh) */
	parm = AC_PWRST_D3;
	set_pin_power_state(codec, 0x1c, &parm);
	set_pin_power_state(codec, 0x1d, &parm);
	/* HP Independent Mode, power on AOW3 */
	if (spec->hp_independent_mode)
		snd_hda_codec_write(codec, 0x25, 0,
				    AC_VERB_SET_POWER_STATE, parm);

	/* force to D0 for internal Speaker */
	/* MW0 (16h), AOW0 (10h) */
	snd_hda_codec_write(codec, 0x16, 0, AC_VERB_SET_POWER_STATE,
			    imux_is_smixer ? AC_PWRST_D0 : parm);
	snd_hda_codec_write(codec, 0x10, 0, AC_VERB_SET_POWER_STATE,
			    mono_out ? AC_PWRST_D0 : parm);
}

static int patch_vt1716S(struct hda_codec *codec)
{
	struct via_spec *spec;
	int err;

	/* create a codec specific record */
	spec = via_new_spec(codec);
	if (spec == NULL)
		return -ENOMEM;

	spec->aa_mix_nid = 0x16;
	override_mic_boost(codec, 0x1a, 0, 3, 40);
	override_mic_boost(codec, 0x1e, 0, 3, 40);

	/* automatic parse from the BIOS config */
	err = via_parse_auto_config(codec);
	if (err < 0) {
		via_free(codec);
		return err;
	}

	spec->init_verbs[spec->num_iverbs++]  = vt1716S_init_verbs;

	spec->mixers[spec->num_mixers] = vt1716s_dmic_mixer;
	spec->num_mixers++;

	spec->mixers[spec->num_mixers++] = vt1716S_mono_out_mixer;

	codec->patch_ops = via_patch_ops;

	spec->set_widgets_power_state = set_widgets_power_state_vt1716S;
	return 0;
}

/* for vt2002P */

static const struct hda_verb vt2002P_init_verbs[] = {
	/* Class-D speaker related verbs */
	{0x1, 0xfe0, 0x4},
	{0x1, 0xfe9, 0x80},
	{0x1, 0xfe2, 0x22},
	/* Enable Boost Volume backdoor */
	{0x1, 0xfb9, 0x24},
	/* Enable AOW0 to MW9 */
	{0x1, 0xfb8, 0x88},
	{ }
};

static const struct hda_verb vt1802_init_verbs[] = {
	/* Enable Boost Volume backdoor */
	{0x1, 0xfb9, 0x24},
	/* Enable AOW0 to MW9 */
	{0x1, 0xfb8, 0x88},
	{ }
};

static void set_widgets_power_state_vt2002P(struct hda_codec *codec)
{
	struct via_spec *spec = codec->spec;
	int imux_is_smixer;
	unsigned int parm;
	unsigned int present;
	/* MUX9 (1eh) = stereo mixer */
	imux_is_smixer =
	snd_hda_codec_read(codec, 0x1e, 0, AC_VERB_GET_CONNECT_SEL, 0x00) == 3;
	/* inputs */
	/* PW 5/6/7 (29h/2ah/2bh) */
	parm = AC_PWRST_D3;
	set_pin_power_state(codec, 0x29, &parm);
	set_pin_power_state(codec, 0x2a, &parm);
	set_pin_power_state(codec, 0x2b, &parm);
	parm = AC_PWRST_D0;
	/* MUX9/10 (1eh/1fh), AIW 0/1 (10h/11h) */
	snd_hda_codec_write(codec, 0x1e, 0, AC_VERB_SET_POWER_STATE, parm);
	snd_hda_codec_write(codec, 0x1f, 0, AC_VERB_SET_POWER_STATE, parm);
	snd_hda_codec_write(codec, 0x10, 0, AC_VERB_SET_POWER_STATE, parm);
	snd_hda_codec_write(codec, 0x11, 0, AC_VERB_SET_POWER_STATE, parm);

	/* outputs */
	/* AOW0 (8h)*/
	snd_hda_codec_write(codec, 0x8, 0, AC_VERB_SET_POWER_STATE, parm);

	if (spec->codec_type == VT1802) {
		/* PW4 (28h), MW4 (18h), MUX4(38h) */
		parm = AC_PWRST_D3;
		set_pin_power_state(codec, 0x28, &parm);
		snd_hda_codec_write(codec, 0x18, 0,
				    AC_VERB_SET_POWER_STATE, parm);
		snd_hda_codec_write(codec, 0x38, 0,
				    AC_VERB_SET_POWER_STATE, parm);
	} else {
		/* PW4 (26h), MW4 (1ch), MUX4(37h) */
		parm = AC_PWRST_D3;
		set_pin_power_state(codec, 0x26, &parm);
		snd_hda_codec_write(codec, 0x1c, 0,
				    AC_VERB_SET_POWER_STATE, parm);
		snd_hda_codec_write(codec, 0x37, 0,
				    AC_VERB_SET_POWER_STATE, parm);
	}

	if (spec->codec_type == VT1802) {
		/* PW1 (25h), MW1 (15h), MUX1(35h), AOW1 (9h) */
		parm = AC_PWRST_D3;
		set_pin_power_state(codec, 0x25, &parm);
		snd_hda_codec_write(codec, 0x15, 0,
				    AC_VERB_SET_POWER_STATE, parm);
		snd_hda_codec_write(codec, 0x35, 0,
				    AC_VERB_SET_POWER_STATE, parm);
	} else {
		/* PW1 (25h), MW1 (19h), MUX1(35h), AOW1 (9h) */
		parm = AC_PWRST_D3;
		set_pin_power_state(codec, 0x25, &parm);
		snd_hda_codec_write(codec, 0x19, 0,
				    AC_VERB_SET_POWER_STATE, parm);
		snd_hda_codec_write(codec, 0x35, 0,
				    AC_VERB_SET_POWER_STATE, parm);
	}

	if (spec->hp_independent_mode)
		snd_hda_codec_write(codec, 0x9, 0,
				    AC_VERB_SET_POWER_STATE, AC_PWRST_D0);

	/* Class-D */
	/* PW0 (24h), MW0(18h/14h), MUX0(34h) */
	present = snd_hda_jack_detect(codec, 0x25);

	parm = AC_PWRST_D3;
	set_pin_power_state(codec, 0x24, &parm);
	parm = present ? AC_PWRST_D3 : AC_PWRST_D0;
	if (spec->codec_type == VT1802)
		snd_hda_codec_write(codec, 0x14, 0,
				    AC_VERB_SET_POWER_STATE, parm);
	else
		snd_hda_codec_write(codec, 0x18, 0,
				    AC_VERB_SET_POWER_STATE, parm);
	snd_hda_codec_write(codec, 0x34, 0, AC_VERB_SET_POWER_STATE, parm);

	/* Mono Out */
	present = snd_hda_jack_detect(codec, 0x26);

	parm = present ? AC_PWRST_D3 : AC_PWRST_D0;
	if (spec->codec_type == VT1802) {
		/* PW15 (33h), MW8(1ch), MUX8(3ch) */
		snd_hda_codec_write(codec, 0x33, 0,
				    AC_VERB_SET_POWER_STATE, parm);
		snd_hda_codec_write(codec, 0x1c, 0,
				    AC_VERB_SET_POWER_STATE, parm);
		snd_hda_codec_write(codec, 0x3c, 0,
				    AC_VERB_SET_POWER_STATE, parm);
	} else {
		/* PW15 (31h), MW8(17h), MUX8(3bh) */
		snd_hda_codec_write(codec, 0x31, 0,
				    AC_VERB_SET_POWER_STATE, parm);
		snd_hda_codec_write(codec, 0x17, 0,
				    AC_VERB_SET_POWER_STATE, parm);
		snd_hda_codec_write(codec, 0x3b, 0,
				    AC_VERB_SET_POWER_STATE, parm);
	}
	/* MW9 (21h) */
	if (imux_is_smixer || !is_aa_path_mute(codec))
		snd_hda_codec_write(codec, 0x21, 0,
				    AC_VERB_SET_POWER_STATE, AC_PWRST_D0);
	else
		snd_hda_codec_write(codec, 0x21, 0,
				    AC_VERB_SET_POWER_STATE, AC_PWRST_D3);
}

/* patch for vt2002P */
static int patch_vt2002P(struct hda_codec *codec)
{
	struct via_spec *spec;
	int err;

	/* create a codec specific record */
	spec = via_new_spec(codec);
	if (spec == NULL)
		return -ENOMEM;

	spec->aa_mix_nid = 0x21;
	override_mic_boost(codec, 0x2b, 0, 3, 40);
	override_mic_boost(codec, 0x29, 0, 3, 40);
	add_secret_dac_path(codec);

	/* automatic parse from the BIOS config */
	err = via_parse_auto_config(codec);
	if (err < 0) {
		via_free(codec);
		return err;
	}

	if (spec->codec_type == VT1802)
		spec->init_verbs[spec->num_iverbs++] = vt1802_init_verbs;
	else
		spec->init_verbs[spec->num_iverbs++] = vt2002P_init_verbs;

	codec->patch_ops = via_patch_ops;

	spec->set_widgets_power_state =  set_widgets_power_state_vt2002P;
	return 0;
}

/* for vt1812 */

static const struct hda_verb vt1812_init_verbs[] = {
	/* Enable Boost Volume backdoor */
	{0x1, 0xfb9, 0x24},
	/* Enable AOW0 to MW9 */
	{0x1, 0xfb8, 0xa8},
	{ }
};

static void set_widgets_power_state_vt1812(struct hda_codec *codec)
{
	struct via_spec *spec = codec->spec;
	int imux_is_smixer =
	snd_hda_codec_read(codec, 0x13, 0, AC_VERB_GET_CONNECT_SEL, 0x00) == 3;
	unsigned int parm;
	unsigned int present;
	/* MUX10 (1eh) = stereo mixer */
	imux_is_smixer =
	snd_hda_codec_read(codec, 0x1e, 0, AC_VERB_GET_CONNECT_SEL, 0x00) == 5;
	/* inputs */
	/* PW 5/6/7 (29h/2ah/2bh) */
	parm = AC_PWRST_D3;
	set_pin_power_state(codec, 0x29, &parm);
	set_pin_power_state(codec, 0x2a, &parm);
	set_pin_power_state(codec, 0x2b, &parm);
	parm = AC_PWRST_D0;
	/* MUX10/11 (1eh/1fh), AIW 0/1 (10h/11h) */
	snd_hda_codec_write(codec, 0x1e, 0, AC_VERB_SET_POWER_STATE, parm);
	snd_hda_codec_write(codec, 0x1f, 0, AC_VERB_SET_POWER_STATE, parm);
	snd_hda_codec_write(codec, 0x10, 0, AC_VERB_SET_POWER_STATE, parm);
	snd_hda_codec_write(codec, 0x11, 0, AC_VERB_SET_POWER_STATE, parm);

	/* outputs */
	/* AOW0 (8h)*/
	snd_hda_codec_write(codec, 0x8, 0,
			    AC_VERB_SET_POWER_STATE, AC_PWRST_D0);

	/* PW4 (28h), MW4 (18h), MUX4(38h) */
	parm = AC_PWRST_D3;
	set_pin_power_state(codec, 0x28, &parm);
	snd_hda_codec_write(codec, 0x18, 0, AC_VERB_SET_POWER_STATE, parm);
	snd_hda_codec_write(codec, 0x38, 0, AC_VERB_SET_POWER_STATE, parm);

	/* PW1 (25h), MW1 (15h), MUX1(35h), AOW1 (9h) */
	parm = AC_PWRST_D3;
	set_pin_power_state(codec, 0x25, &parm);
	snd_hda_codec_write(codec, 0x15, 0, AC_VERB_SET_POWER_STATE, parm);
	snd_hda_codec_write(codec, 0x35, 0, AC_VERB_SET_POWER_STATE, parm);
	if (spec->hp_independent_mode)
		snd_hda_codec_write(codec, 0x9, 0,
				    AC_VERB_SET_POWER_STATE, AC_PWRST_D0);

	/* Internal Speaker */
	/* PW0 (24h), MW0(14h), MUX0(34h) */
	present = snd_hda_jack_detect(codec, 0x25);

	parm = AC_PWRST_D3;
	set_pin_power_state(codec, 0x24, &parm);
	if (present) {
		snd_hda_codec_write(codec, 0x14, 0,
				    AC_VERB_SET_POWER_STATE, AC_PWRST_D3);
		snd_hda_codec_write(codec, 0x34, 0,
				    AC_VERB_SET_POWER_STATE, AC_PWRST_D3);
	} else {
		snd_hda_codec_write(codec, 0x14, 0,
				    AC_VERB_SET_POWER_STATE, AC_PWRST_D0);
		snd_hda_codec_write(codec, 0x34, 0,
				    AC_VERB_SET_POWER_STATE, AC_PWRST_D0);
	}


	/* Mono Out */
	/* PW13 (31h), MW13(1ch), MUX13(3ch), MW14(3eh) */
	present = snd_hda_jack_detect(codec, 0x28);

	parm = AC_PWRST_D3;
	set_pin_power_state(codec, 0x31, &parm);
	if (present) {
		snd_hda_codec_write(codec, 0x1c, 0,
				    AC_VERB_SET_POWER_STATE, AC_PWRST_D3);
		snd_hda_codec_write(codec, 0x3c, 0,
				    AC_VERB_SET_POWER_STATE, AC_PWRST_D3);
		snd_hda_codec_write(codec, 0x3e, 0,
				    AC_VERB_SET_POWER_STATE, AC_PWRST_D3);
	} else {
		snd_hda_codec_write(codec, 0x1c, 0,
				    AC_VERB_SET_POWER_STATE, AC_PWRST_D0);
		snd_hda_codec_write(codec, 0x3c, 0,
				    AC_VERB_SET_POWER_STATE, AC_PWRST_D0);
		snd_hda_codec_write(codec, 0x3e, 0,
				    AC_VERB_SET_POWER_STATE, AC_PWRST_D0);
	}

	/* PW15 (33h), MW15 (1dh), MUX15(3dh) */
	parm = AC_PWRST_D3;
	set_pin_power_state(codec, 0x33, &parm);
	snd_hda_codec_write(codec, 0x1d, 0, AC_VERB_SET_POWER_STATE, parm);
	snd_hda_codec_write(codec, 0x3d, 0, AC_VERB_SET_POWER_STATE, parm);

}

/* patch for vt1812 */
static int patch_vt1812(struct hda_codec *codec)
{
	struct via_spec *spec;
	int err;

	/* create a codec specific record */
	spec = via_new_spec(codec);
	if (spec == NULL)
		return -ENOMEM;

	spec->aa_mix_nid = 0x21;
	override_mic_boost(codec, 0x2b, 0, 3, 40);
	override_mic_boost(codec, 0x29, 0, 3, 40);
	add_secret_dac_path(codec);

	/* automatic parse from the BIOS config */
	err = via_parse_auto_config(codec);
	if (err < 0) {
		via_free(codec);
		return err;
	}

	spec->init_verbs[spec->num_iverbs++]  = vt1812_init_verbs;

	codec->patch_ops = via_patch_ops;

	spec->set_widgets_power_state =  set_widgets_power_state_vt1812;
	return 0;
}

/*
 * patch entries
 */
static const struct hda_codec_preset snd_hda_preset_via[] = {
	{ .id = 0x11061708, .name = "VT1708", .patch = patch_vt1708},
	{ .id = 0x11061709, .name = "VT1708", .patch = patch_vt1708},
	{ .id = 0x1106170a, .name = "VT1708", .patch = patch_vt1708},
	{ .id = 0x1106170b, .name = "VT1708", .patch = patch_vt1708},
	{ .id = 0x1106e710, .name = "VT1709 10-Ch",
	  .patch = patch_vt1709},
	{ .id = 0x1106e711, .name = "VT1709 10-Ch",
	  .patch = patch_vt1709},
	{ .id = 0x1106e712, .name = "VT1709 10-Ch",
	  .patch = patch_vt1709},
	{ .id = 0x1106e713, .name = "VT1709 10-Ch",
	  .patch = patch_vt1709},
	{ .id = 0x1106e714, .name = "VT1709 6-Ch",
	  .patch = patch_vt1709},
	{ .id = 0x1106e715, .name = "VT1709 6-Ch",
	  .patch = patch_vt1709},
	{ .id = 0x1106e716, .name = "VT1709 6-Ch",
	  .patch = patch_vt1709},
	{ .id = 0x1106e717, .name = "VT1709 6-Ch",
	  .patch = patch_vt1709},
	{ .id = 0x1106e720, .name = "VT1708B 8-Ch",
	  .patch = patch_vt1708B},
	{ .id = 0x1106e721, .name = "VT1708B 8-Ch",
	  .patch = patch_vt1708B},
	{ .id = 0x1106e722, .name = "VT1708B 8-Ch",
	  .patch = patch_vt1708B},
	{ .id = 0x1106e723, .name = "VT1708B 8-Ch",
	  .patch = patch_vt1708B},
	{ .id = 0x1106e724, .name = "VT1708B 4-Ch",
	  .patch = patch_vt1708B},
	{ .id = 0x1106e725, .name = "VT1708B 4-Ch",
	  .patch = patch_vt1708B},
	{ .id = 0x1106e726, .name = "VT1708B 4-Ch",
	  .patch = patch_vt1708B},
	{ .id = 0x1106e727, .name = "VT1708B 4-Ch",
	  .patch = patch_vt1708B},
	{ .id = 0x11060397, .name = "VT1708S",
	  .patch = patch_vt1708S},
	{ .id = 0x11061397, .name = "VT1708S",
	  .patch = patch_vt1708S},
	{ .id = 0x11062397, .name = "VT1708S",
	  .patch = patch_vt1708S},
	{ .id = 0x11063397, .name = "VT1708S",
	  .patch = patch_vt1708S},
	{ .id = 0x11064397, .name = "VT1705",
	  .patch = patch_vt1708S},
	{ .id = 0x11065397, .name = "VT1708S",
	  .patch = patch_vt1708S},
	{ .id = 0x11066397, .name = "VT1708S",
	  .patch = patch_vt1708S},
	{ .id = 0x11067397, .name = "VT1708S",
	  .patch = patch_vt1708S},
	{ .id = 0x11060398, .name = "VT1702",
	  .patch = patch_vt1702},
	{ .id = 0x11061398, .name = "VT1702",
	  .patch = patch_vt1702},
	{ .id = 0x11062398, .name = "VT1702",
	  .patch = patch_vt1702},
	{ .id = 0x11063398, .name = "VT1702",
	  .patch = patch_vt1702},
	{ .id = 0x11064398, .name = "VT1702",
	  .patch = patch_vt1702},
	{ .id = 0x11065398, .name = "VT1702",
	  .patch = patch_vt1702},
	{ .id = 0x11066398, .name = "VT1702",
	  .patch = patch_vt1702},
	{ .id = 0x11067398, .name = "VT1702",
	  .patch = patch_vt1702},
	{ .id = 0x11060428, .name = "VT1718S",
	  .patch = patch_vt1718S},
	{ .id = 0x11064428, .name = "VT1718S",
	  .patch = patch_vt1718S},
	{ .id = 0x11060441, .name = "VT2020",
	  .patch = patch_vt1718S},
	{ .id = 0x11064441, .name = "VT1828S",
	  .patch = patch_vt1718S},
	{ .id = 0x11060433, .name = "VT1716S",
	  .patch = patch_vt1716S},
	{ .id = 0x1106a721, .name = "VT1716S",
	  .patch = patch_vt1716S},
	{ .id = 0x11060438, .name = "VT2002P", .patch = patch_vt2002P},
	{ .id = 0x11064438, .name = "VT2002P", .patch = patch_vt2002P},
	{ .id = 0x11060448, .name = "VT1812", .patch = patch_vt1812},
	{ .id = 0x11060440, .name = "VT1818S",
	  .patch = patch_vt1708S},
	{ .id = 0x11060446, .name = "VT1802",
		.patch = patch_vt2002P},
	{ .id = 0x11068446, .name = "VT1802",
		.patch = patch_vt2002P},
	{} /* terminator */
};

MODULE_ALIAS("snd-hda-codec-id:1106*");

static struct hda_codec_preset_list via_list = {
	.preset = snd_hda_preset_via,
	.owner = THIS_MODULE,
};

MODULE_LICENSE("GPL");
MODULE_DESCRIPTION("VIA HD-audio codec");

static int __init patch_via_init(void)
{
	return snd_hda_add_codec_preset(&via_list);
}

static void __exit patch_via_exit(void)
{
	snd_hda_delete_codec_preset(&via_list);
}

module_init(patch_via_init)
module_exit(patch_via_exit)<|MERGE_RESOLUTION|>--- conflicted
+++ resolved
@@ -846,32 +846,7 @@
 {
 	struct hda_codec *codec = snd_kcontrol_chip(kcontrol);
 	struct via_spec *spec = codec->spec;
-<<<<<<< HEAD
-	hda_nid_t nid = kcontrol->private_value;
-	unsigned int pinsel = ucontrol->value.enumerated.item[0];
-	unsigned int parm0, parm1;
-	/* Get Independent Mode index of headphone pin widget */
-	spec->hp_independent_mode = spec->hp_independent_mode_index == pinsel
-		? 1 : 0;
-	if (spec->codec_type == VT1718S) {
-		snd_hda_codec_write(codec, nid, 0,
-				    AC_VERB_SET_CONNECT_SEL, pinsel ? 2 : 0);
-		/* Set correct mute switch for MW3 */
-		parm0 = spec->hp_independent_mode ?
-			       AMP_IN_UNMUTE(0) : AMP_IN_MUTE(0);
-		parm1 = spec->hp_independent_mode ?
-			       AMP_IN_MUTE(1) : AMP_IN_UNMUTE(1);
-		snd_hda_codec_write(codec, 0x1b, 0,
-				    AC_VERB_SET_AMP_GAIN_MUTE, parm0);
-		snd_hda_codec_write(codec, 0x1b, 0,
-				    AC_VERB_SET_AMP_GAIN_MUTE, parm1);
-	}
-	else
-		snd_hda_codec_write(codec, nid, 0,
-				    AC_VERB_SET_CONNECT_SEL, pinsel);
-=======
 	int cur, shared;
->>>>>>> 76531d41
 
 	mutex_lock(&spec->config_mutex);
 	cur = !!ucontrol->value.enumerated.item[0];
@@ -925,18 +900,6 @@
 		return -ENOMEM;
 
 	knew->subdevice = HDA_SUBDEV_NID_FLAG | nid;
-<<<<<<< HEAD
-	knew->private_value = nid;
-
-	nid = side_mute_channel(spec);
-	if (nid) {
-		knew = via_clone_control(spec, &via_hp_mixer[1]);
-		if (knew == NULL)
-			return -ENOMEM;
-		knew->subdevice = nid;
-	}
-=======
->>>>>>> 76531d41
 
 	return 0;
 }
@@ -3013,93 +2976,12 @@
 	return 0;
 }
 
-<<<<<<< HEAD
-/* Patch for VT1718S */
-
-/* capture mixer elements */
-static const struct snd_kcontrol_new vt1718S_capture_mixer[] = {
-	HDA_CODEC_VOLUME("Capture Volume", 0x10, 0x0, HDA_INPUT),
-	HDA_CODEC_MUTE("Capture Switch", 0x10, 0x0, HDA_INPUT),
-	HDA_CODEC_VOLUME_IDX("Capture Volume", 1, 0x11, 0x0, HDA_INPUT),
-	HDA_CODEC_MUTE_IDX("Capture Switch", 1, 0x11, 0x0, HDA_INPUT),
-	HDA_CODEC_VOLUME("Mic Boost Capture Volume", 0x2b, 0x0, HDA_INPUT),
-	HDA_CODEC_VOLUME("Front Mic Boost Capture Volume", 0x29, 0x0,
-			 HDA_INPUT),
-	{
-		.iface = SNDRV_CTL_ELEM_IFACE_MIXER,
-		/* The multiple "Capture Source" controls confuse alsamixer
-		 * So call somewhat different..
-		 */
-		.name = "Input Source",
-		.count = 2,
-		.info = via_mux_enum_info,
-		.get = via_mux_enum_get,
-		.put = via_mux_enum_put,
-	},
-	{ } /* end */
-};
-
-static const struct hda_verb vt1718S_volume_init_verbs[] = {
-	/*
-	 * Unmute ADC0-1 and set the default input to mic-in
-	 */
-	{0x10, AC_VERB_SET_AMP_GAIN_MUTE, AMP_IN_UNMUTE(0)},
-	{0x11, AC_VERB_SET_AMP_GAIN_MUTE, AMP_IN_UNMUTE(0)},
-
-	/* Enable MW0 adjust Gain 5 */
-	{0x1, 0xfb2, 0x10},
-	/* Mute input amps (CD, Line In, Mic 1 & Mic 2) of the analog-loopback
-	 * mixer widget
-	 */
-	/* Amp Indices: CD = 1, Mic1 = 2, Line = 3, Mic2 = 4 */
-	{0x21, AC_VERB_SET_AMP_GAIN_MUTE, AMP_IN_MUTE(0)},
-	{0x21, AC_VERB_SET_AMP_GAIN_MUTE, AMP_IN_MUTE(1)},
-	{0x21, AC_VERB_SET_AMP_GAIN_MUTE, AMP_IN_MUTE(2)},
-	{0x21, AC_VERB_SET_AMP_GAIN_MUTE, AMP_IN_MUTE(3)},
-	{0x21, AC_VERB_SET_AMP_GAIN_MUTE, AMP_IN_UNMUTE(5)},
-	/* PW9 PW10 Output enable */
-	{0x2d, AC_VERB_SET_PIN_WIDGET_CONTROL, AC_PINCTL_OUT_EN},
-	{0x2e, AC_VERB_SET_PIN_WIDGET_CONTROL, AC_PINCTL_OUT_EN},
-	/* PW11 Input enable */
-	{0x2f, AC_VERB_SET_PIN_WIDGET_CONTROL, AC_PINCTL_IN_EN},
-	/* Enable Boost Volume backdoor */
-	{0x1, 0xf88, 0x8},
-	/* MW0/1/2/3/4: un-mute index 0 (AOWx), mute index 1 (MW9) */
-	{0x18, AC_VERB_SET_AMP_GAIN_MUTE, AMP_IN_MUTE(0)},
-	{0x19, AC_VERB_SET_AMP_GAIN_MUTE, AMP_IN_UNMUTE(0)},
-	{0x1a, AC_VERB_SET_AMP_GAIN_MUTE, AMP_IN_UNMUTE(0)},
-	{0x1b, AC_VERB_SET_AMP_GAIN_MUTE, AMP_IN_MUTE(0)},
-	{0x1c, AC_VERB_SET_AMP_GAIN_MUTE, AMP_IN_UNMUTE(0)},
-	{0x18, AC_VERB_SET_AMP_GAIN_MUTE, AMP_IN_UNMUTE(1)},
-	{0x19, AC_VERB_SET_AMP_GAIN_MUTE, AMP_IN_MUTE(1)},
-	{0x1a, AC_VERB_SET_AMP_GAIN_MUTE, AMP_IN_MUTE(1)},
-	{0x1b, AC_VERB_SET_AMP_GAIN_MUTE, AMP_IN_UNMUTE(1)},
-	{0x1c, AC_VERB_SET_AMP_GAIN_MUTE, AMP_IN_MUTE(1)},
-	/* set MUX1 = 2 (AOW4), MUX2 = 1 (AOW3) */
-	{0x34, AC_VERB_SET_CONNECT_SEL, 0x2},
-	{0x35, AC_VERB_SET_CONNECT_SEL, 0x1},
-	{ }
-};
-
-
-static const struct hda_verb vt1718S_uniwill_init_verbs[] = {
-	{0x28, AC_VERB_SET_UNSOLICITED_ENABLE,
-	 AC_USRSP_EN | VIA_HP_EVENT | VIA_JACK_EVENT},
-	{0x24, AC_VERB_SET_UNSOLICITED_ENABLE, AC_USRSP_EN | VIA_JACK_EVENT},
-	{0x25, AC_VERB_SET_UNSOLICITED_ENABLE, AC_USRSP_EN | VIA_JACK_EVENT},
-	{0x26, AC_VERB_SET_UNSOLICITED_ENABLE, AC_USRSP_EN | VIA_JACK_EVENT},
-	{0x27, AC_VERB_SET_UNSOLICITED_ENABLE, AC_USRSP_EN | VIA_JACK_EVENT},
-	{0x29, AC_VERB_SET_UNSOLICITED_ENABLE, AC_USRSP_EN | VIA_JACK_EVENT},
-	{0x2a, AC_VERB_SET_UNSOLICITED_ENABLE, AC_USRSP_EN | VIA_JACK_EVENT},
-	{0x2b, AC_VERB_SET_UNSOLICITED_ENABLE, AC_USRSP_EN | VIA_JACK_EVENT},
-=======
 /* Patch for VT1708S */
 static const struct hda_verb vt1708S_init_verbs[] = {
 	/* Enable Mic Boost Volume backdoor */
 	{0x1, 0xf98, 0x1},
 	/* don't bybass mixer */
 	{0x1, 0xf88, 0xc0},
->>>>>>> 76531d41
 	{ }
 };
 
@@ -3142,81 +3024,6 @@
 		unsigned int wcaps = get_wcaps(codec, dig_nid);
 		if (get_wcaps_type(wcaps) != AC_WID_AUD_IN)
 			continue;
-<<<<<<< HEAD
-		nid_vol = nid_vols[i];
-		nid_mute = nid_mutes[i];
-
-		if (i == AUTO_SEQ_CENLFE) {
-			/* Center/LFE */
-			err = via_add_control(spec, VIA_CTL_WIDGET_VOL,
-					      "Center Playback Volume",
-					      HDA_COMPOSE_AMP_VAL(nid_vol, 1, 0,
-								  HDA_OUTPUT));
-			if (err < 0)
-				return err;
-			err = via_add_control(spec, VIA_CTL_WIDGET_VOL,
-					      "LFE Playback Volume",
-					      HDA_COMPOSE_AMP_VAL(nid_vol, 2, 0,
-								  HDA_OUTPUT));
-			if (err < 0)
-				return err;
-			err = via_add_control(
-				spec, VIA_CTL_WIDGET_MUTE,
-				"Center Playback Switch",
-				HDA_COMPOSE_AMP_VAL(nid_mute, 1, 0,
-						    HDA_OUTPUT));
-			if (err < 0)
-				return err;
-			err = via_add_control(
-				spec, VIA_CTL_WIDGET_MUTE,
-				"LFE Playback Switch",
-				HDA_COMPOSE_AMP_VAL(nid_mute, 2, 0,
-						    HDA_OUTPUT));
-			if (err < 0)
-				return err;
-		} else if (i == AUTO_SEQ_FRONT) {
-			/* add control to mixer index 0 */
-			err = via_add_control(spec, VIA_CTL_WIDGET_VOL,
-					      "Master Front Playback Volume",
-					      HDA_COMPOSE_AMP_VAL(0x21, 3, 5,
-								  HDA_INPUT));
-			if (err < 0)
-				return err;
-			err = via_add_control(spec, VIA_CTL_WIDGET_MUTE,
-					      "Master Front Playback Switch",
-					      HDA_COMPOSE_AMP_VAL(0x21, 3, 5,
-								  HDA_INPUT));
-			if (err < 0)
-				return err;
-			/* Front */
-			sprintf(name, "%s Playback Volume", chname[i]);
-			err = via_add_control(
-				spec, VIA_CTL_WIDGET_VOL, name,
-				HDA_COMPOSE_AMP_VAL(nid_vol, 3, 0, HDA_OUTPUT));
-			if (err < 0)
-				return err;
-			sprintf(name, "%s Playback Switch", chname[i]);
-			err = via_add_control(
-				spec, VIA_CTL_WIDGET_MUTE, name,
-				HDA_COMPOSE_AMP_VAL(nid_mute, 3, 0,
-						    HDA_OUTPUT));
-			if (err < 0)
-				return err;
-		} else {
-			sprintf(name, "%s Playback Volume", chname[i]);
-			err = via_add_control(
-				spec, VIA_CTL_WIDGET_VOL, name,
-				HDA_COMPOSE_AMP_VAL(nid_vol, 3, 0, HDA_OUTPUT));
-			if (err < 0)
-				return err;
-			sprintf(name, "%s Playback Switch", chname[i]);
-			err = via_add_control(
-				spec, VIA_CTL_WIDGET_MUTE, name,
-				HDA_COMPOSE_AMP_VAL(nid_mute, 3, 0,
-						    HDA_OUTPUT));
-			if (err < 0)
-				return err;
-=======
 		if (!(wcaps & AC_WCAP_DIGITAL))
 			continue;
 		if (!(wcaps & AC_WCAP_CONN_LIST))
@@ -3226,7 +3033,6 @@
 		if (err >= 0) {
 			spec->dig_in_nid = dig_nid;
 			break;
->>>>>>> 76531d41
 		}
 	}
 }
