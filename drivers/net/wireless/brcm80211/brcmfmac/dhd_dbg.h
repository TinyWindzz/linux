/*
 * Copyright (c) 2010 Broadcom Corporation
 *
 * Permission to use, copy, modify, and/or distribute this software for any
 * purpose with or without fee is hereby granted, provided that the above
 * copyright notice and this permission notice appear in all copies.
 *
 * THE SOFTWARE IS PROVIDED "AS IS" AND THE AUTHOR DISCLAIMS ALL WARRANTIES
 * WITH REGARD TO THIS SOFTWARE INCLUDING ALL IMPLIED WARRANTIES OF
 * MERCHANTABILITY AND FITNESS. IN NO EVENT SHALL THE AUTHOR BE LIABLE FOR ANY
 * SPECIAL, DIRECT, INDIRECT, OR CONSEQUENTIAL DAMAGES OR ANY DAMAGES
 * WHATSOEVER RESULTING FROM LOSS OF USE, DATA OR PROFITS, WHETHER IN AN ACTION
 * OF CONTRACT, NEGLIGENCE OR OTHER TORTIOUS ACTION, ARISING OUT OF OR IN
 * CONNECTION WITH THE USE OR PERFORMANCE OF THIS SOFTWARE.
 */

#ifndef _BRCMF_DBG_H_
#define _BRCMF_DBG_H_

/* message levels */
#define BRCMF_TRACE_VAL	0x00000002
#define BRCMF_INFO_VAL	0x00000004
#define BRCMF_DATA_VAL	0x00000008
#define BRCMF_CTL_VAL	0x00000010
#define BRCMF_TIMER_VAL	0x00000020
#define BRCMF_HDRS_VAL	0x00000040
#define BRCMF_BYTES_VAL	0x00000080
#define BRCMF_INTR_VAL	0x00000100
#define BRCMF_GLOM_VAL	0x00000200
#define BRCMF_EVENT_VAL	0x00000400
#define BRCMF_BTA_VAL	0x00000800
#define BRCMF_FIL_VAL	0x00001000
#define BRCMF_USB_VAL	0x00002000
#define BRCMF_SCAN_VAL	0x00004000
#define BRCMF_CONN_VAL	0x00008000
#define BRCMF_CDC_VAL	0x00010000
#define BRCMF_SDIO_VAL	0x00020000

/* set default print format */
#undef pr_fmt
#define pr_fmt(fmt)		KBUILD_MODNAME ": " fmt

/* Macro for error messages. net_ratelimit() is used when driver
 * debugging is not selected. When debugging the driver error
 * messages are as important as other tracing or even more so.
 */
#ifndef CONFIG_BRCM_TRACING
#ifdef CONFIG_BRCMDBG
#define brcmf_err(fmt, ...)	pr_err("%s: " fmt, __func__, ##__VA_ARGS__)
#else
#define brcmf_err(fmt, ...)						\
	do {								\
		if (net_ratelimit())					\
			pr_err("%s: " fmt, __func__, ##__VA_ARGS__);	\
	} while (0)
#endif
#else
__printf(2, 3)
void __brcmf_err(const char *func, const char *fmt, ...);
#define brcmf_err(fmt, ...) \
	__brcmf_err(__func__, fmt, ##__VA_ARGS__)
#endif

#if defined(DEBUG) || defined(CONFIG_BRCM_TRACING)
__printf(3, 4)
void __brcmf_dbg(u32 level, const char *func, const char *fmt, ...);
#define brcmf_dbg(level, fmt, ...)				\
do {								\
	__brcmf_dbg(BRCMF_##level##_VAL, __func__,		\
		    fmt, ##__VA_ARGS__);			\
} while (0)
#define BRCMF_DATA_ON()		(brcmf_msg_level & BRCMF_DATA_VAL)
#define BRCMF_CTL_ON()		(brcmf_msg_level & BRCMF_CTL_VAL)
#define BRCMF_HDRS_ON()		(brcmf_msg_level & BRCMF_HDRS_VAL)
#define BRCMF_BYTES_ON()	(brcmf_msg_level & BRCMF_BYTES_VAL)
#define BRCMF_GLOM_ON()		(brcmf_msg_level & BRCMF_GLOM_VAL)
#define BRCMF_EVENT_ON()	(brcmf_msg_level & BRCMF_EVENT_VAL)
#define BRCMF_FIL_ON()		(brcmf_msg_level & BRCMF_FIL_VAL)

#else /* defined(DEBUG) || defined(CONFIG_BRCM_TRACING) */

#define brcmf_dbg(level, fmt, ...) no_printk(fmt, ##__VA_ARGS__)

#define BRCMF_DATA_ON()		0
#define BRCMF_CTL_ON()		0
#define BRCMF_HDRS_ON()		0
#define BRCMF_BYTES_ON()	0
#define BRCMF_GLOM_ON()		0
#define BRCMF_EVENT_ON()	0
#define BRCMF_FIL_ON()		0

#endif /* defined(DEBUG) || defined(CONFIG_BRCM_TRACING) */

#define brcmf_dbg_hex_dump(test, data, len, fmt, ...)			\
do {									\
	trace_brcmf_hexdump((void *)data, len);				\
	if (test)							\
		brcmu_dbg_hex_dump(data, len, fmt, ##__VA_ARGS__);	\
} while (0)

extern int brcmf_msg_level;

/*
 * hold counter variables used in brcmfmac sdio driver.
 */
struct brcmf_sdio_count {
	uint intrcount;		/* Count of device interrupt callbacks */
	uint lastintrs;		/* Count as of last watchdog timer */
	uint pollcnt;		/* Count of active polls */
	uint regfails;		/* Count of R_REG failures */
	uint tx_sderrs;		/* Count of tx attempts with sd errors */
	uint fcqueued;		/* Tx packets that got queued */
	uint rxrtx;		/* Count of rtx requests (NAK to dongle) */
	uint rx_toolong;	/* Receive frames too long to receive */
	uint rxc_errors;	/* SDIO errors when reading control frames */
	uint rx_hdrfail;	/* SDIO errors on header reads */
	uint rx_badhdr;		/* Bad received headers (roosync?) */
	uint rx_badseq;		/* Mismatched rx sequence number */
	uint fc_rcvd;		/* Number of flow-control events received */
	uint fc_xoff;		/* Number which turned on flow-control */
	uint fc_xon;		/* Number which turned off flow-control */
	uint rxglomfail;	/* Failed deglom attempts */
	uint rxglomframes;	/* Number of glom frames (superframes) */
	uint rxglompkts;	/* Number of packets from glom frames */
	uint f2rxhdrs;		/* Number of header reads */
	uint f2rxdata;		/* Number of frame data reads */
	uint f2txdata;		/* Number of f2 frame writes */
	uint f1regdata;		/* Number of f1 register accesses */
	uint tickcnt;		/* Number of watchdog been schedule */
	ulong tx_ctlerrs;	/* Err of sending ctrl frames */
	ulong tx_ctlpkts;	/* Ctrl frames sent to dongle */
	ulong rx_ctlerrs;	/* Err of processing rx ctrl frames */
	ulong rx_ctlpkts;	/* Ctrl frames processed from dongle */
	ulong rx_readahead_cnt;	/* packets where header read-ahead was used */
};

struct brcmf_fws_stats {
	u32 tlv_parse_failed;
	u32 tlv_invalid_type;
	u32 header_only_pkt;
	u32 header_pulls;
<<<<<<< HEAD
=======
	u32 pkt2bus;
	u32 send_pkts[5];
	u32 fifo_credits_sent[5];
	u32 fifo_credits_back[6];
	u32 generic_error;
	u32 mac_update_failed;
	u32 mac_ps_update_failed;
	u32 if_update_failed;
	u32 packet_request_failed;
	u32 credit_request_failed;
	u32 rollback_success;
	u32 rollback_failed;
	u32 delayq_full_error;
	u32 supprq_full_error;
	u32 txs_indicate;
	u32 txs_discard;
	u32 txs_supp_core;
	u32 txs_supp_ps;
	u32 txs_tossed;
>>>>>>> 6fe5468f
};

struct brcmf_pub;
#ifdef DEBUG
void brcmf_debugfs_init(void);
void brcmf_debugfs_exit(void);
int brcmf_debugfs_attach(struct brcmf_pub *drvr);
void brcmf_debugfs_detach(struct brcmf_pub *drvr);
struct dentry *brcmf_debugfs_get_devdir(struct brcmf_pub *drvr);
void brcmf_debugfs_create_sdio_count(struct brcmf_pub *drvr,
				     struct brcmf_sdio_count *sdcnt);
void brcmf_debugfs_create_fws_stats(struct brcmf_pub *drvr,
				    struct brcmf_fws_stats *stats);
#else
static inline void brcmf_debugfs_init(void)
{
}
static inline void brcmf_debugfs_exit(void)
{
}
static inline int brcmf_debugfs_attach(struct brcmf_pub *drvr)
{
	return 0;
}
static inline void brcmf_debugfs_detach(struct brcmf_pub *drvr)
{
}
static inline void brcmf_debugfs_create_fws_stats(struct brcmf_pub *drvr,
						  struct brcmf_fws_stats *stats)
{
}
#endif

#endif				/* _BRCMF_DBG_H_ */<|MERGE_RESOLUTION|>--- conflicted
+++ resolved
@@ -139,8 +139,6 @@
 	u32 tlv_invalid_type;
 	u32 header_only_pkt;
 	u32 header_pulls;
-<<<<<<< HEAD
-=======
 	u32 pkt2bus;
 	u32 send_pkts[5];
 	u32 fifo_credits_sent[5];
@@ -160,7 +158,6 @@
 	u32 txs_supp_core;
 	u32 txs_supp_ps;
 	u32 txs_tossed;
->>>>>>> 6fe5468f
 };
 
 struct brcmf_pub;
