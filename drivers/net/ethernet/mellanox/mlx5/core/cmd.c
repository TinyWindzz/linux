--- conflicted
+++ resolved
@@ -801,10 +801,6 @@
 	unsigned long flags;
 	bool poll_cmd = ent->polling;
 	int alloc_ret;
-<<<<<<< HEAD
-
-=======
->>>>>>> bb176f67
 
 	sem = ent->page_queue ? &cmd->pages_sem : &cmd->sem;
 	down(sem);
