/*
 * Copyright 2019 Advanced Micro Devices, Inc.
 *
 * Permission is hereby granted, free of charge, to any person obtaining a
 * copy of this software and associated documentation files (the "Software"),
 * to deal in the Software without restriction, including without limitation
 * the rights to use, copy, modify, merge, publish, distribute, sublicense,
 * and/or sell copies of the Software, and to permit persons to whom the
 * Software is furnished to do so, subject to the following conditions:
 *
 * The above copyright notice and this permission notice shall be included in
 * all copies or substantial portions of the Software.
 *
 * THE SOFTWARE IS PROVIDED "AS IS", WITHOUT WARRANTY OF ANY KIND, EXPRESS OR
 * IMPLIED, INCLUDING BUT NOT LIMITED TO THE WARRANTIES OF MERCHANTABILITY,
 * FITNESS FOR A PARTICULAR PURPOSE AND NONINFRINGEMENT.  IN NO EVENT SHALL
 * THE COPYRIGHT HOLDER(S) OR AUTHOR(S) BE LIABLE FOR ANY CLAIM, DAMAGES OR
 * OTHER LIABILITY, WHETHER IN AN ACTION OF CONTRACT, TORT OR OTHERWISE,
 * ARISING FROM, OUT OF OR IN CONNECTION WITH THE SOFTWARE OR THE USE OR
 * OTHER DEALINGS IN THE SOFTWARE.
 */

#include <linux/firmware.h>

#include "pp_debug.h"
#include "amdgpu.h"
#include "amdgpu_smu.h"
#include "soc15_common.h"
#include "smu_v11_0.h"
#include "atom.h"
#include "amd_pcie.h"

int smu_get_smc_version(struct smu_context *smu, uint32_t *if_version, uint32_t *smu_version)
{
	int ret = 0;

	if (!if_version && !smu_version)
		return -EINVAL;

	if (if_version) {
		ret = smu_send_smc_msg(smu, SMU_MSG_GetDriverIfVersion);
		if (ret)
			return ret;

		ret = smu_read_smc_arg(smu, if_version);
		if (ret)
			return ret;
	}

	if (smu_version) {
		ret = smu_send_smc_msg(smu, SMU_MSG_GetSmuVersion);
		if (ret)
			return ret;

		ret = smu_read_smc_arg(smu, smu_version);
		if (ret)
			return ret;
	}

	return ret;
}

int smu_set_soft_freq_range(struct smu_context *smu, enum smu_clk_type clk_type,
			    uint32_t min, uint32_t max)
{
	int ret = 0, clk_id = 0;
	uint32_t param;

	if (min <= 0 && max <= 0)
		return -EINVAL;

	if (!smu_clk_dpm_is_enabled(smu, clk_type))
		return 0;

	clk_id = smu_clk_get_index(smu, clk_type);
	if (clk_id < 0)
		return clk_id;

	if (max > 0) {
		param = (uint32_t)((clk_id << 16) | (max & 0xffff));
		ret = smu_send_smc_msg_with_param(smu, SMU_MSG_SetSoftMaxByFreq,
						  param);
		if (ret)
			return ret;
	}

	if (min > 0) {
		param = (uint32_t)((clk_id << 16) | (min & 0xffff));
		ret = smu_send_smc_msg_with_param(smu, SMU_MSG_SetSoftMinByFreq,
						  param);
		if (ret)
			return ret;
	}


	return ret;
}

int smu_set_hard_freq_range(struct smu_context *smu, enum smu_clk_type clk_type,
			    uint32_t min, uint32_t max)
{
	int ret = 0, clk_id = 0;
	uint32_t param;

	if (min <= 0 && max <= 0)
		return -EINVAL;

	if (!smu_clk_dpm_is_enabled(smu, clk_type))
		return 0;

	clk_id = smu_clk_get_index(smu, clk_type);
	if (clk_id < 0)
		return clk_id;

	if (max > 0) {
		param = (uint32_t)((clk_id << 16) | (max & 0xffff));
		ret = smu_send_smc_msg_with_param(smu, SMU_MSG_SetHardMaxByFreq,
						  param);
		if (ret)
			return ret;
	}

	if (min > 0) {
		param = (uint32_t)((clk_id << 16) | (min & 0xffff));
		ret = smu_send_smc_msg_with_param(smu, SMU_MSG_SetHardMinByFreq,
						  param);
		if (ret)
			return ret;
	}


	return ret;
}

int smu_get_dpm_freq_range(struct smu_context *smu, enum smu_clk_type clk_type,
			   uint32_t *min, uint32_t *max)
{
	int ret = 0, clk_id = 0;
	uint32_t param = 0;
<<<<<<< HEAD
=======
	uint32_t clock_limit;
>>>>>>> bb831786

	if (!min && !max)
		return -EINVAL;

<<<<<<< HEAD
	if (!smu_clk_dpm_is_enabled(smu, clk_type))
		return 0;
=======
	if (!smu_clk_dpm_is_enabled(smu, clk_type)) {
		switch (clk_type) {
		case SMU_MCLK:
		case SMU_UCLK:
			clock_limit = smu->smu_table.boot_values.uclk;
			break;
		case SMU_GFXCLK:
		case SMU_SCLK:
			clock_limit = smu->smu_table.boot_values.gfxclk;
			break;
		case SMU_SOCCLK:
			clock_limit = smu->smu_table.boot_values.socclk;
			break;
		default:
			clock_limit = 0;
			break;
		}

		/* clock in Mhz unit */
		if (min)
			*min = clock_limit / 100;
		if (max)
			*max = clock_limit / 100;

		return 0;
	}
>>>>>>> bb831786

	mutex_lock(&smu->mutex);
	clk_id = smu_clk_get_index(smu, clk_type);
	if (clk_id < 0) {
		ret = -EINVAL;
		goto failed;
	}

	param = (clk_id & 0xffff) << 16;

	if (max) {
		ret = smu_send_smc_msg_with_param(smu, SMU_MSG_GetMaxDpmFreq, param);
		if (ret)
			goto failed;
		ret = smu_read_smc_arg(smu, max);
		if (ret)
			goto failed;
	}

	if (min) {
		ret = smu_send_smc_msg_with_param(smu, SMU_MSG_GetMinDpmFreq, param);
		if (ret)
			goto failed;
		ret = smu_read_smc_arg(smu, min);
		if (ret)
			goto failed;
	}

failed:
	mutex_unlock(&smu->mutex);
	return ret;
}

int smu_get_dpm_freq_by_index(struct smu_context *smu, enum smu_clk_type clk_type,
			      uint16_t level, uint32_t *value)
{
	int ret = 0, clk_id = 0;
	uint32_t param;

	if (!value)
		return -EINVAL;

	if (!smu_clk_dpm_is_enabled(smu, clk_type))
		return 0;

	clk_id = smu_clk_get_index(smu, clk_type);
	if (clk_id < 0)
		return clk_id;

	param = (uint32_t)(((clk_id & 0xffff) << 16) | (level & 0xffff));

	ret = smu_send_smc_msg_with_param(smu,SMU_MSG_GetDpmFreqByIndex,
					  param);
	if (ret)
		return ret;

	ret = smu_read_smc_arg(smu, &param);
	if (ret)
		return ret;

	/* BIT31:  0 - Fine grained DPM, 1 - Dicrete DPM
	 * now, we un-support it */
	*value = param & 0x7fffffff;

	return ret;
}

int smu_get_dpm_level_count(struct smu_context *smu, enum smu_clk_type clk_type,
			    uint32_t *value)
{
	return smu_get_dpm_freq_by_index(smu, clk_type, 0xff, value);
}

bool smu_clk_dpm_is_enabled(struct smu_context *smu, enum smu_clk_type clk_type)
{
	enum smu_feature_mask feature_id = 0;

	switch (clk_type) {
	case SMU_MCLK:
	case SMU_UCLK:
		feature_id = SMU_FEATURE_DPM_UCLK_BIT;
		break;
	case SMU_GFXCLK:
	case SMU_SCLK:
		feature_id = SMU_FEATURE_DPM_GFXCLK_BIT;
		break;
	case SMU_SOCCLK:
		feature_id = SMU_FEATURE_DPM_SOCCLK_BIT;
		break;
	default:
		return true;
	}

	if(!smu_feature_is_enabled(smu, feature_id)) {
		pr_warn("smu %d clk dpm feature %d is not enabled\n", clk_type, feature_id);
		return false;
	}

	return true;
}


int smu_dpm_set_power_gate(struct smu_context *smu, uint32_t block_type,
			   bool gate)
{
	int ret = 0;

	switch (block_type) {
	case AMD_IP_BLOCK_TYPE_UVD:
		ret = smu_dpm_set_uvd_enable(smu, gate);
		break;
	case AMD_IP_BLOCK_TYPE_VCE:
		ret = smu_dpm_set_vce_enable(smu, gate);
		break;
	case AMD_IP_BLOCK_TYPE_GFX:
		ret = smu_gfx_off_control(smu, gate);
		break;
	default:
		break;
	}

	return ret;
}

enum amd_pm_state_type smu_get_current_power_state(struct smu_context *smu)
{
	/* not support power state */
	return POWER_STATE_TYPE_DEFAULT;
}

int smu_get_power_num_states(struct smu_context *smu,
			     struct pp_states_info *state_info)
{
	if (!state_info)
		return -EINVAL;

	/* not support power state */
	memset(state_info, 0, sizeof(struct pp_states_info));
	state_info->nums = 1;
	state_info->states[0] = POWER_STATE_TYPE_DEFAULT;

	return 0;
}

int smu_common_read_sensor(struct smu_context *smu, enum amd_pp_sensors sensor,
			   void *data, uint32_t *size)
{
	struct smu_power_context *smu_power = &smu->smu_power;
	struct smu_power_gate *power_gate = &smu_power->power_gate;
	int ret = 0;

	switch (sensor) {
	case AMDGPU_PP_SENSOR_STABLE_PSTATE_SCLK:
		*((uint32_t *)data) = smu->pstate_sclk;
		*size = 4;
		break;
	case AMDGPU_PP_SENSOR_STABLE_PSTATE_MCLK:
		*((uint32_t *)data) = smu->pstate_mclk;
		*size = 4;
		break;
	case AMDGPU_PP_SENSOR_ENABLED_SMC_FEATURES_MASK:
		ret = smu_feature_get_enabled_mask(smu, (uint32_t *)data, 2);
		*size = 8;
		break;
	case AMDGPU_PP_SENSOR_UVD_POWER:
		*(uint32_t *)data = smu_feature_is_enabled(smu, SMU_FEATURE_DPM_UVD_BIT) ? 1 : 0;
		*size = 4;
		break;
	case AMDGPU_PP_SENSOR_VCE_POWER:
		*(uint32_t *)data = smu_feature_is_enabled(smu, SMU_FEATURE_DPM_VCE_BIT) ? 1 : 0;
		*size = 4;
		break;
<<<<<<< HEAD
=======
	case AMDGPU_PP_SENSOR_VCN_POWER_STATE:
		*(uint32_t *)data = power_gate->vcn_gated ? 0 : 1;
		*size = 4;
		break;
>>>>>>> bb831786
	default:
		ret = -EINVAL;
		break;
	}

	if (ret)
		*size = 0;

	return ret;
}

int smu_update_table(struct smu_context *smu, enum smu_table_id table_index, int argument,
		     void *table_data, bool drv2smu)
{
	struct smu_table_context *smu_table = &smu->smu_table;
	struct smu_table *table = NULL;
	int ret = 0;
	int table_id = smu_table_get_index(smu, table_index);

	if (!table_data || table_id >= smu_table->table_count)
		return -EINVAL;

	table = &smu_table->tables[table_index];

	if (drv2smu)
		memcpy(table->cpu_addr, table_data, table->size);

	ret = smu_send_smc_msg_with_param(smu, SMU_MSG_SetDriverDramAddrHigh,
					  upper_32_bits(table->mc_address));
	if (ret)
		return ret;
	ret = smu_send_smc_msg_with_param(smu, SMU_MSG_SetDriverDramAddrLow,
					  lower_32_bits(table->mc_address));
	if (ret)
		return ret;
	ret = smu_send_smc_msg_with_param(smu, drv2smu ?
					  SMU_MSG_TransferTableDram2Smu :
					  SMU_MSG_TransferTableSmu2Dram,
					  table_id | ((argument & 0xFFFF) << 16));
	if (ret)
		return ret;

	if (!drv2smu)
		memcpy(table_data, table->cpu_addr, table->size);

	return ret;
}

bool is_support_sw_smu(struct amdgpu_device *adev)
{
	if (adev->asic_type == CHIP_VEGA20)
		return (amdgpu_dpm == 2) ? true : false;
	else if (adev->asic_type >= CHIP_NAVI10)
		return true;
	else
		return false;
}

int smu_sys_get_pp_table(struct smu_context *smu, void **table)
{
	struct smu_table_context *smu_table = &smu->smu_table;

	if (!smu_table->power_play_table && !smu_table->hardcode_pptable)
		return -EINVAL;

	if (smu_table->hardcode_pptable)
		*table = smu_table->hardcode_pptable;
	else
		*table = smu_table->power_play_table;

	return smu_table->power_play_table_size;
}

int smu_sys_set_pp_table(struct smu_context *smu,  void *buf, size_t size)
{
	struct smu_table_context *smu_table = &smu->smu_table;
	ATOM_COMMON_TABLE_HEADER *header = (ATOM_COMMON_TABLE_HEADER *)buf;
	int ret = 0;

	if (!smu->pm_enabled)
		return -EINVAL;
	if (header->usStructureSize != size) {
		pr_err("pp table size not matched !\n");
		return -EIO;
	}

	mutex_lock(&smu->mutex);
	if (!smu_table->hardcode_pptable)
		smu_table->hardcode_pptable = kzalloc(size, GFP_KERNEL);
	if (!smu_table->hardcode_pptable) {
		ret = -ENOMEM;
		goto failed;
	}

	memcpy(smu_table->hardcode_pptable, buf, size);
	smu_table->power_play_table = smu_table->hardcode_pptable;
	smu_table->power_play_table_size = size;
	mutex_unlock(&smu->mutex);

	ret = smu_reset(smu);
	if (ret)
		pr_info("smu reset failed, ret = %d\n", ret);

	return ret;

failed:
	mutex_unlock(&smu->mutex);
	return ret;
}

int smu_feature_init_dpm(struct smu_context *smu)
{
	struct smu_feature *feature = &smu->smu_feature;
	int ret = 0;
	uint32_t allowed_feature_mask[SMU_FEATURE_MAX/32];

	if (!smu->pm_enabled)
		return ret;
	mutex_lock(&feature->mutex);
	bitmap_zero(feature->allowed, SMU_FEATURE_MAX);
	mutex_unlock(&feature->mutex);

	ret = smu_get_allowed_feature_mask(smu, allowed_feature_mask,
					     SMU_FEATURE_MAX/32);
	if (ret)
		return ret;

	mutex_lock(&feature->mutex);
	bitmap_or(feature->allowed, feature->allowed,
		      (unsigned long *)allowed_feature_mask,
		      feature->feature_num);
	mutex_unlock(&feature->mutex);

	return ret;
}

int smu_feature_is_enabled(struct smu_context *smu, enum smu_feature_mask mask)
{
	struct smu_feature *feature = &smu->smu_feature;
	uint32_t feature_id;
	int ret = 0;

	feature_id = smu_feature_get_index(smu, mask);

	WARN_ON(feature_id > feature->feature_num);

	mutex_lock(&feature->mutex);
	ret = test_bit(feature_id, feature->enabled);
	mutex_unlock(&feature->mutex);

	return ret;
}

int smu_feature_set_enabled(struct smu_context *smu, enum smu_feature_mask mask,
			    bool enable)
{
	struct smu_feature *feature = &smu->smu_feature;
	uint32_t feature_id;
	int ret = 0;

	feature_id = smu_feature_get_index(smu, mask);

	WARN_ON(feature_id > feature->feature_num);

	mutex_lock(&feature->mutex);
	ret = smu_feature_update_enable_state(smu, feature_id, enable);
	if (ret)
		goto failed;

	if (enable)
		test_and_set_bit(feature_id, feature->enabled);
	else
		test_and_clear_bit(feature_id, feature->enabled);

failed:
	mutex_unlock(&feature->mutex);

	return ret;
}

int smu_feature_is_supported(struct smu_context *smu, enum smu_feature_mask mask)
{
	struct smu_feature *feature = &smu->smu_feature;
	uint32_t feature_id;
	int ret = 0;

	feature_id = smu_feature_get_index(smu, mask);

	WARN_ON(feature_id > feature->feature_num);

	mutex_lock(&feature->mutex);
	ret = test_bit(feature_id, feature->supported);
	mutex_unlock(&feature->mutex);

	return ret;
}

int smu_feature_set_supported(struct smu_context *smu,
			      enum smu_feature_mask mask,
			      bool enable)
{
	struct smu_feature *feature = &smu->smu_feature;
	uint32_t feature_id;
	int ret = 0;

	feature_id = smu_feature_get_index(smu, mask);

	WARN_ON(feature_id > feature->feature_num);

	mutex_lock(&feature->mutex);
	if (enable)
		test_and_set_bit(feature_id, feature->supported);
	else
		test_and_clear_bit(feature_id, feature->supported);
	mutex_unlock(&feature->mutex);

	return ret;
}

static int smu_set_funcs(struct amdgpu_device *adev)
{
	struct smu_context *smu = &adev->smu;

	switch (adev->asic_type) {
	case CHIP_VEGA20:
	case CHIP_NAVI10:
		if (adev->pm.pp_feature & PP_OVERDRIVE_MASK)
			smu->od_enabled = true;
		smu_v11_0_set_smu_funcs(smu);
		break;
	default:
		return -EINVAL;
	}

	return 0;
}

static int smu_early_init(void *handle)
{
	struct amdgpu_device *adev = (struct amdgpu_device *)handle;
	struct smu_context *smu = &adev->smu;

	smu->adev = adev;
	smu->pm_enabled = !!amdgpu_dpm;
	mutex_init(&smu->mutex);

	return smu_set_funcs(adev);
}

static int smu_late_init(void *handle)
{
	struct amdgpu_device *adev = (struct amdgpu_device *)handle;
	struct smu_context *smu = &adev->smu;

	if (!smu->pm_enabled)
		return 0;
	mutex_lock(&smu->mutex);
	smu_handle_task(&adev->smu,
			smu->smu_dpm.dpm_level,
			AMD_PP_TASK_COMPLETE_INIT);
	mutex_unlock(&smu->mutex);

	return 0;
}

int smu_get_atom_data_table(struct smu_context *smu, uint32_t table,
			    uint16_t *size, uint8_t *frev, uint8_t *crev,
			    uint8_t **addr)
{
	struct amdgpu_device *adev = smu->adev;
	uint16_t data_start;

	if (!amdgpu_atom_parse_data_header(adev->mode_info.atom_context, table,
					   size, frev, crev, &data_start))
		return -EINVAL;

	*addr = (uint8_t *)adev->mode_info.atom_context->bios + data_start;

	return 0;
}

static int smu_initialize_pptable(struct smu_context *smu)
{
	/* TODO */
	return 0;
}

static int smu_smc_table_sw_init(struct smu_context *smu)
{
	int ret;

	ret = smu_initialize_pptable(smu);
	if (ret) {
		pr_err("Failed to init smu_initialize_pptable!\n");
		return ret;
	}

	/**
	 * Create smu_table structure, and init smc tables such as
	 * TABLE_PPTABLE, TABLE_WATERMARKS, TABLE_SMU_METRICS, and etc.
	 */
	ret = smu_init_smc_tables(smu);
	if (ret) {
		pr_err("Failed to init smc tables!\n");
		return ret;
	}

	/**
	 * Create smu_power_context structure, and allocate smu_dpm_context and
	 * context size to fill the smu_power_context data.
	 */
	ret = smu_init_power(smu);
	if (ret) {
		pr_err("Failed to init smu_init_power!\n");
		return ret;
	}

	return 0;
}

static int smu_smc_table_sw_fini(struct smu_context *smu)
{
	int ret;

	ret = smu_fini_smc_tables(smu);
	if (ret) {
		pr_err("Failed to smu_fini_smc_tables!\n");
		return ret;
	}

	return 0;
}

static int smu_sw_init(void *handle)
{
	struct amdgpu_device *adev = (struct amdgpu_device *)handle;
	struct smu_context *smu = &adev->smu;
	int ret;

	smu->pool_size = adev->pm.smu_prv_buffer_size;
	smu->smu_feature.feature_num = SMU_FEATURE_MAX;
	mutex_init(&smu->smu_feature.mutex);
	bitmap_zero(smu->smu_feature.supported, SMU_FEATURE_MAX);
	bitmap_zero(smu->smu_feature.enabled, SMU_FEATURE_MAX);
	bitmap_zero(smu->smu_feature.allowed, SMU_FEATURE_MAX);

	mutex_init(&smu->smu_baco.mutex);
	smu->smu_baco.state = SMU_BACO_STATE_EXIT;
	smu->smu_baco.platform_support = false;

	smu->watermarks_bitmap = 0;
	smu->power_profile_mode = PP_SMC_POWER_PROFILE_BOOTUP_DEFAULT;
	smu->default_power_profile_mode = PP_SMC_POWER_PROFILE_BOOTUP_DEFAULT;

	smu->workload_mask = 1 << smu->workload_prority[PP_SMC_POWER_PROFILE_BOOTUP_DEFAULT];
	smu->workload_prority[PP_SMC_POWER_PROFILE_BOOTUP_DEFAULT] = 0;
	smu->workload_prority[PP_SMC_POWER_PROFILE_FULLSCREEN3D] = 1;
	smu->workload_prority[PP_SMC_POWER_PROFILE_POWERSAVING] = 2;
	smu->workload_prority[PP_SMC_POWER_PROFILE_VIDEO] = 3;
	smu->workload_prority[PP_SMC_POWER_PROFILE_VR] = 4;
	smu->workload_prority[PP_SMC_POWER_PROFILE_COMPUTE] = 5;
	smu->workload_prority[PP_SMC_POWER_PROFILE_CUSTOM] = 6;

	smu->workload_setting[0] = PP_SMC_POWER_PROFILE_BOOTUP_DEFAULT;
	smu->workload_setting[1] = PP_SMC_POWER_PROFILE_FULLSCREEN3D;
	smu->workload_setting[2] = PP_SMC_POWER_PROFILE_POWERSAVING;
	smu->workload_setting[3] = PP_SMC_POWER_PROFILE_VIDEO;
	smu->workload_setting[4] = PP_SMC_POWER_PROFILE_VR;
	smu->workload_setting[5] = PP_SMC_POWER_PROFILE_COMPUTE;
	smu->workload_setting[6] = PP_SMC_POWER_PROFILE_CUSTOM;
	smu->display_config = &adev->pm.pm_display_cfg;

	smu->smu_dpm.dpm_level = AMD_DPM_FORCED_LEVEL_AUTO;
	smu->smu_dpm.requested_dpm_level = AMD_DPM_FORCED_LEVEL_AUTO;
	ret = smu_init_microcode(smu);
	if (ret) {
		pr_err("Failed to load smu firmware!\n");
		return ret;
	}

	ret = smu_smc_table_sw_init(smu);
	if (ret) {
		pr_err("Failed to sw init smc table!\n");
		return ret;
	}

	ret = smu_register_irq_handler(smu);
	if (ret) {
		pr_err("Failed to register smc irq handler!\n");
		return ret;
	}

	return 0;
}

static int smu_sw_fini(void *handle)
{
	struct amdgpu_device *adev = (struct amdgpu_device *)handle;
	struct smu_context *smu = &adev->smu;
	int ret;

<<<<<<< HEAD
=======
	kfree(smu->irq_source);
	smu->irq_source = NULL;

>>>>>>> bb831786
	ret = smu_smc_table_sw_fini(smu);
	if (ret) {
		pr_err("Failed to sw fini smc table!\n");
		return ret;
	}

	ret = smu_fini_power(smu);
	if (ret) {
		pr_err("Failed to init smu_fini_power!\n");
		return ret;
	}

	return 0;
}

static int smu_init_fb_allocations(struct smu_context *smu)
{
	struct amdgpu_device *adev = smu->adev;
	struct smu_table_context *smu_table = &smu->smu_table;
	struct smu_table *tables = smu_table->tables;
	uint32_t table_count = smu_table->table_count;
	uint32_t i = 0;
	int32_t ret = 0;

	if (table_count <= 0)
		return -EINVAL;

	for (i = 0 ; i < table_count; i++) {
		if (tables[i].size == 0)
			continue;
		ret = amdgpu_bo_create_kernel(adev,
					      tables[i].size,
					      tables[i].align,
					      tables[i].domain,
					      &tables[i].bo,
					      &tables[i].mc_address,
					      &tables[i].cpu_addr);
		if (ret)
			goto failed;
	}

	return 0;
failed:
	for (; i > 0; i--) {
		if (tables[i].size == 0)
			continue;
		amdgpu_bo_free_kernel(&tables[i].bo,
				      &tables[i].mc_address,
				      &tables[i].cpu_addr);

	}
	return ret;
}

static int smu_fini_fb_allocations(struct smu_context *smu)
{
	struct smu_table_context *smu_table = &smu->smu_table;
	struct smu_table *tables = smu_table->tables;
	uint32_t table_count = smu_table->table_count;
	uint32_t i = 0;

	if (table_count == 0 || tables == NULL)
		return 0;

	for (i = 0 ; i < table_count; i++) {
		if (tables[i].size == 0)
			continue;
		amdgpu_bo_free_kernel(&tables[i].bo,
				      &tables[i].mc_address,
				      &tables[i].cpu_addr);
	}

	return 0;
}

static int smu_override_pcie_parameters(struct smu_context *smu)
{
	struct amdgpu_device *adev = smu->adev;
	uint32_t pcie_gen = 0, pcie_width = 0, smu_pcie_arg;
	int ret;

	if (adev->pm.pcie_gen_mask & CAIL_PCIE_LINK_SPEED_SUPPORT_GEN4)
		pcie_gen = 3;
	else if (adev->pm.pcie_gen_mask & CAIL_PCIE_LINK_SPEED_SUPPORT_GEN3)
		pcie_gen = 2;
	else if (adev->pm.pcie_gen_mask & CAIL_PCIE_LINK_SPEED_SUPPORT_GEN2)
		pcie_gen = 1;
	else if (adev->pm.pcie_gen_mask & CAIL_PCIE_LINK_SPEED_SUPPORT_GEN1)
		pcie_gen = 0;

	/* Bit 31:16: LCLK DPM level. 0 is DPM0, and 1 is DPM1
	 * Bit 15:8:  PCIE GEN, 0 to 3 corresponds to GEN1 to GEN4
	 * Bit 7:0:   PCIE lane width, 1 to 7 corresponds is x1 to x32
	 */
	if (adev->pm.pcie_mlw_mask & CAIL_PCIE_LINK_WIDTH_SUPPORT_X16)
		pcie_width = 6;
	else if (adev->pm.pcie_mlw_mask & CAIL_PCIE_LINK_WIDTH_SUPPORT_X12)
		pcie_width = 5;
	else if (adev->pm.pcie_mlw_mask & CAIL_PCIE_LINK_WIDTH_SUPPORT_X8)
		pcie_width = 4;
	else if (adev->pm.pcie_mlw_mask & CAIL_PCIE_LINK_WIDTH_SUPPORT_X4)
		pcie_width = 3;
	else if (adev->pm.pcie_mlw_mask & CAIL_PCIE_LINK_WIDTH_SUPPORT_X2)
		pcie_width = 2;
	else if (adev->pm.pcie_mlw_mask & CAIL_PCIE_LINK_WIDTH_SUPPORT_X1)
		pcie_width = 1;

	smu_pcie_arg = (1 << 16) | (pcie_gen << 8) | pcie_width;
	ret = smu_send_smc_msg_with_param(smu,
					  SMU_MSG_OverridePcieParameters,
					  smu_pcie_arg);
	if (ret)
		pr_err("[%s] Attempt to override pcie params failed!\n", __func__);
	return ret;
}

static int smu_smc_table_hw_init(struct smu_context *smu,
				 bool initialize)
{
	struct amdgpu_device *adev = smu->adev;
	int ret;

	if (smu_is_dpm_running(smu) && adev->in_suspend) {
		pr_info("dpm has been enabled\n");
		return 0;
	}

	ret = smu_init_display_count(smu, 0);
	if (ret)
		return ret;

	if (initialize) {
		/* get boot_values from vbios to set revision, gfxclk, and etc. */
		ret = smu_get_vbios_bootup_values(smu);
		if (ret)
			return ret;

		ret = smu_setup_pptable(smu);
		if (ret)
			return ret;

		ret = smu_get_clk_info_from_vbios(smu);
		if (ret)
			return ret;

		/*
		 * check if the format_revision in vbios is up to pptable header
		 * version, and the structure size is not 0.
		 */
		ret = smu_check_pptable(smu);
		if (ret)
			return ret;

		/*
		 * allocate vram bos to store smc table contents.
		 */
		ret = smu_init_fb_allocations(smu);
		if (ret)
			return ret;

		/*
		 * Parse pptable format and fill PPTable_t smc_pptable to
		 * smu_table_context structure. And read the smc_dpm_table from vbios,
		 * then fill it into smc_pptable.
		 */
		ret = smu_parse_pptable(smu);
		if (ret)
			return ret;

		/*
		 * Send msg GetDriverIfVersion to check if the return value is equal
		 * with DRIVER_IF_VERSION of smc header.
		 */
		ret = smu_check_fw_version(smu);
		if (ret)
			return ret;
	}

	/*
	 * Copy pptable bo in the vram to smc with SMU MSGs such as
	 * SetDriverDramAddr and TransferTableDram2Smu.
	 */
	ret = smu_write_pptable(smu);
	if (ret)
		return ret;

	/* issue RunAfllBtc msg */
	ret = smu_run_afll_btc(smu);
	if (ret)
		return ret;

	ret = smu_feature_set_allowed_mask(smu);
	if (ret)
		return ret;

	ret = smu_system_features_control(smu, true);
	if (ret)
		return ret;

	ret = smu_override_pcie_parameters(smu);
	if (ret)
		return ret;

	ret = smu_notify_display_change(smu);
	if (ret)
		return ret;

	/*
	 * Set min deep sleep dce fclk with bootup value from vbios via
	 * SetMinDeepSleepDcefclk MSG.
	 */
	ret = smu_set_min_dcef_deep_sleep(smu);
	if (ret)
		return ret;

	/*
	 * Set initialized values (get from vbios) to dpm tables context such as
	 * gfxclk, memclk, dcefclk, and etc. And enable the DPM feature for each
	 * type of clks.
	 */
	if (initialize) {
		ret = smu_populate_smc_pptable(smu);
		if (ret)
			return ret;

		ret = smu_init_max_sustainable_clocks(smu);
		if (ret)
			return ret;
	}

	ret = smu_set_default_od_settings(smu, initialize);
	if (ret)
		return ret;

	if (initialize) {
		ret = smu_populate_umd_state_clk(smu);
		if (ret)
			return ret;

		ret = smu_get_power_limit(smu, &smu->default_power_limit, false);
		if (ret)
			return ret;
	}

	/*
	 * Set PMSTATUSLOG table bo address with SetToolsDramAddr MSG for tools.
	 */
	ret = smu_set_tool_table_location(smu);

	if (!smu_is_dpm_running(smu))
		pr_info("dpm has been disabled\n");

	return ret;
}

/**
 * smu_alloc_memory_pool - allocate memory pool in the system memory
 *
 * @smu: amdgpu_device pointer
 *
 * This memory pool will be used for SMC use and msg SetSystemVirtualDramAddr
 * and DramLogSetDramAddr can notify it changed.
 *
 * Returns 0 on success, error on failure.
 */
static int smu_alloc_memory_pool(struct smu_context *smu)
{
	struct amdgpu_device *adev = smu->adev;
	struct smu_table_context *smu_table = &smu->smu_table;
	struct smu_table *memory_pool = &smu_table->memory_pool;
	uint64_t pool_size = smu->pool_size;
	int ret = 0;

	if (pool_size == SMU_MEMORY_POOL_SIZE_ZERO)
		return ret;

	memory_pool->size = pool_size;
	memory_pool->align = PAGE_SIZE;
	memory_pool->domain = AMDGPU_GEM_DOMAIN_GTT;

	switch (pool_size) {
	case SMU_MEMORY_POOL_SIZE_256_MB:
	case SMU_MEMORY_POOL_SIZE_512_MB:
	case SMU_MEMORY_POOL_SIZE_1_GB:
	case SMU_MEMORY_POOL_SIZE_2_GB:
		ret = amdgpu_bo_create_kernel(adev,
					      memory_pool->size,
					      memory_pool->align,
					      memory_pool->domain,
					      &memory_pool->bo,
					      &memory_pool->mc_address,
					      &memory_pool->cpu_addr);
		break;
	default:
		break;
	}

	return ret;
}

static int smu_free_memory_pool(struct smu_context *smu)
{
	struct smu_table_context *smu_table = &smu->smu_table;
	struct smu_table *memory_pool = &smu_table->memory_pool;
	int ret = 0;

	if (memory_pool->size == SMU_MEMORY_POOL_SIZE_ZERO)
		return ret;

	amdgpu_bo_free_kernel(&memory_pool->bo,
			      &memory_pool->mc_address,
			      &memory_pool->cpu_addr);

	memset(memory_pool, 0, sizeof(struct smu_table));

	return ret;
}

static int smu_hw_init(void *handle)
{
	int ret;
	struct amdgpu_device *adev = (struct amdgpu_device *)handle;
	struct smu_context *smu = &adev->smu;

	if (adev->firmware.load_type == AMDGPU_FW_LOAD_PSP) {
		ret = smu_check_fw_status(smu);
		if (ret) {
			pr_err("SMC firmware status is not correct\n");
			return ret;
		}
	}

	ret = smu_feature_init_dpm(smu);
	if (ret)
		goto failed;

	ret = smu_smc_table_hw_init(smu, true);
	if (ret)
		goto failed;

	ret = smu_alloc_memory_pool(smu);
	if (ret)
		goto failed;

	/*
	 * Use msg SetSystemVirtualDramAddr and DramLogSetDramAddr can notify
	 * pool location.
	 */
	ret = smu_notify_memory_pool_location(smu);
	if (ret)
		goto failed;

	ret = smu_start_thermal_control(smu);
	if (ret)
		goto failed;

<<<<<<< HEAD
	ret = smu_register_irq_handler(smu);
	if (ret)
		goto failed;

=======
>>>>>>> bb831786
	if (!smu->pm_enabled)
		adev->pm.dpm_enabled = false;
	else
		adev->pm.dpm_enabled = true;	/* TODO: will set dpm_enabled flag while VCN and DAL DPM is workable */

	pr_info("SMU is initialized successfully!\n");

	return 0;

failed:
	return ret;
}

static int smu_hw_fini(void *handle)
{
	struct amdgpu_device *adev = (struct amdgpu_device *)handle;
	struct smu_context *smu = &adev->smu;
	struct smu_table_context *table_context = &smu->smu_table;
	int ret = 0;

	kfree(table_context->driver_pptable);
	table_context->driver_pptable = NULL;

	kfree(table_context->max_sustainable_clocks);
	table_context->max_sustainable_clocks = NULL;

	kfree(table_context->overdrive_table);
	table_context->overdrive_table = NULL;

<<<<<<< HEAD
	kfree(smu->irq_source);
	smu->irq_source = NULL;

=======
>>>>>>> bb831786
	ret = smu_fini_fb_allocations(smu);
	if (ret)
		return ret;

	ret = smu_free_memory_pool(smu);
	if (ret)
		return ret;

	return 0;
}

int smu_reset(struct smu_context *smu)
{
	struct amdgpu_device *adev = smu->adev;
	int ret = 0;

	ret = smu_hw_fini(adev);
	if (ret)
		return ret;

	ret = smu_hw_init(adev);
	if (ret)
		return ret;

	return ret;
}

static int smu_suspend(void *handle)
{
	int ret;
	struct amdgpu_device *adev = (struct amdgpu_device *)handle;
	struct smu_context *smu = &adev->smu;
	bool baco_feature_is_enabled = smu_feature_is_enabled(smu, SMU_FEATURE_BACO_BIT);

	ret = smu_system_features_control(smu, false);
	if (ret)
		return ret;

	if (adev->in_gpu_reset && baco_feature_is_enabled) {
		ret = smu_feature_set_enabled(smu, SMU_FEATURE_BACO_BIT, true);
		if (ret) {
			pr_warn("set BACO feature enabled failed, return %d\n", ret);
			return ret;
		}
	}

	smu->watermarks_bitmap &= ~(WATERMARKS_LOADED);

	if (adev->asic_type >= CHIP_NAVI10 &&
	    adev->gfx.rlc.funcs->stop)
		adev->gfx.rlc.funcs->stop(adev);

	return 0;
}

static int smu_resume(void *handle)
{
	int ret;
	struct amdgpu_device *adev = (struct amdgpu_device *)handle;
	struct smu_context *smu = &adev->smu;

	pr_info("SMU is resuming...\n");

	mutex_lock(&smu->mutex);

	ret = smu_smc_table_hw_init(smu, false);
	if (ret)
		goto failed;

	ret = smu_start_thermal_control(smu);
	if (ret)
		goto failed;

	mutex_unlock(&smu->mutex);

	pr_info("SMU is resumed successfully!\n");

	return 0;
failed:
	mutex_unlock(&smu->mutex);
	return ret;
}

int smu_display_configuration_change(struct smu_context *smu,
				     const struct amd_pp_display_configuration *display_config)
{
	int index = 0;
	int num_of_active_display = 0;

	if (!smu->pm_enabled || !is_support_sw_smu(smu->adev))
		return -EINVAL;

	if (!display_config)
		return -EINVAL;

	mutex_lock(&smu->mutex);

	smu_set_deep_sleep_dcefclk(smu,
				   display_config->min_dcef_deep_sleep_set_clk / 100);

	for (index = 0; index < display_config->num_path_including_non_display; index++) {
		if (display_config->displays[index].controller_id != 0)
			num_of_active_display++;
	}

	smu_set_active_display_count(smu, num_of_active_display);

	smu_store_cc6_data(smu, display_config->cpu_pstate_separation_time,
			   display_config->cpu_cc6_disable,
			   display_config->cpu_pstate_disable,
			   display_config->nb_pstate_switch_disable);

	mutex_unlock(&smu->mutex);

	return 0;
}

static int smu_get_clock_info(struct smu_context *smu,
			      struct smu_clock_info *clk_info,
			      enum smu_perf_level_designation designation)
{
	int ret;
	struct smu_performance_level level = {0};

	if (!clk_info)
		return -EINVAL;

	ret = smu_get_perf_level(smu, PERF_LEVEL_ACTIVITY, &level);
	if (ret)
		return -EINVAL;

	clk_info->min_mem_clk = level.memory_clock;
	clk_info->min_eng_clk = level.core_clock;
	clk_info->min_bus_bandwidth = level.non_local_mem_freq * level.non_local_mem_width;

	ret = smu_get_perf_level(smu, designation, &level);
	if (ret)
		return -EINVAL;

	clk_info->min_mem_clk = level.memory_clock;
	clk_info->min_eng_clk = level.core_clock;
	clk_info->min_bus_bandwidth = level.non_local_mem_freq * level.non_local_mem_width;

	return 0;
}

int smu_get_current_clocks(struct smu_context *smu,
			   struct amd_pp_clock_info *clocks)
{
	struct amd_pp_simple_clock_info simple_clocks = {0};
	struct smu_clock_info hw_clocks;
	int ret = 0;

	if (!is_support_sw_smu(smu->adev))
		return -EINVAL;

	mutex_lock(&smu->mutex);

	smu_get_dal_power_level(smu, &simple_clocks);

	if (smu->support_power_containment)
		ret = smu_get_clock_info(smu, &hw_clocks,
					 PERF_LEVEL_POWER_CONTAINMENT);
	else
		ret = smu_get_clock_info(smu, &hw_clocks, PERF_LEVEL_ACTIVITY);

	if (ret) {
		pr_err("Error in smu_get_clock_info\n");
		goto failed;
	}

	clocks->min_engine_clock = hw_clocks.min_eng_clk;
	clocks->max_engine_clock = hw_clocks.max_eng_clk;
	clocks->min_memory_clock = hw_clocks.min_mem_clk;
	clocks->max_memory_clock = hw_clocks.max_mem_clk;
	clocks->min_bus_bandwidth = hw_clocks.min_bus_bandwidth;
	clocks->max_bus_bandwidth = hw_clocks.max_bus_bandwidth;
	clocks->max_engine_clock_in_sr = hw_clocks.max_eng_clk;
	clocks->min_engine_clock_in_sr = hw_clocks.min_eng_clk;

        if (simple_clocks.level == 0)
                clocks->max_clocks_state = PP_DAL_POWERLEVEL_7;
        else
                clocks->max_clocks_state = simple_clocks.level;

        if (!smu_get_current_shallow_sleep_clocks(smu, &hw_clocks)) {
                clocks->max_engine_clock_in_sr = hw_clocks.max_eng_clk;
                clocks->min_engine_clock_in_sr = hw_clocks.min_eng_clk;
        }

failed:
	mutex_unlock(&smu->mutex);
	return ret;
}

static int smu_set_clockgating_state(void *handle,
				     enum amd_clockgating_state state)
{
	return 0;
}

static int smu_set_powergating_state(void *handle,
				     enum amd_powergating_state state)
{
	return 0;
}

static int smu_enable_umd_pstate(void *handle,
		      enum amd_dpm_forced_level *level)
{
	uint32_t profile_mode_mask = AMD_DPM_FORCED_LEVEL_PROFILE_STANDARD |
					AMD_DPM_FORCED_LEVEL_PROFILE_MIN_SCLK |
					AMD_DPM_FORCED_LEVEL_PROFILE_MIN_MCLK |
					AMD_DPM_FORCED_LEVEL_PROFILE_PEAK;

	struct smu_context *smu = (struct smu_context*)(handle);
	struct smu_dpm_context *smu_dpm_ctx = &(smu->smu_dpm);
	if (!smu->pm_enabled || !smu_dpm_ctx->dpm_context)
		return -EINVAL;

	if (!(smu_dpm_ctx->dpm_level & profile_mode_mask)) {
		/* enter umd pstate, save current level, disable gfx cg*/
		if (*level & profile_mode_mask) {
			smu_dpm_ctx->saved_dpm_level = smu_dpm_ctx->dpm_level;
			smu_dpm_ctx->enable_umd_pstate = true;
			amdgpu_device_ip_set_clockgating_state(smu->adev,
							       AMD_IP_BLOCK_TYPE_GFX,
							       AMD_CG_STATE_UNGATE);
			amdgpu_device_ip_set_powergating_state(smu->adev,
							       AMD_IP_BLOCK_TYPE_GFX,
							       AMD_PG_STATE_UNGATE);
		}
	} else {
		/* exit umd pstate, restore level, enable gfx cg*/
		if (!(*level & profile_mode_mask)) {
			if (*level == AMD_DPM_FORCED_LEVEL_PROFILE_EXIT)
				*level = smu_dpm_ctx->saved_dpm_level;
			smu_dpm_ctx->enable_umd_pstate = false;
			amdgpu_device_ip_set_clockgating_state(smu->adev,
							       AMD_IP_BLOCK_TYPE_GFX,
							       AMD_CG_STATE_GATE);
			amdgpu_device_ip_set_powergating_state(smu->adev,
							       AMD_IP_BLOCK_TYPE_GFX,
							       AMD_PG_STATE_GATE);
		}
	}

	return 0;
}

static int smu_default_set_performance_level(struct smu_context *smu, enum amd_dpm_forced_level level)
{
	int ret = 0;
	uint32_t sclk_mask, mclk_mask, soc_mask;

	switch (level) {
	case AMD_DPM_FORCED_LEVEL_HIGH:
		ret = smu_force_dpm_limit_value(smu, true);
		break;
	case AMD_DPM_FORCED_LEVEL_LOW:
		ret = smu_force_dpm_limit_value(smu, false);
		break;
	case AMD_DPM_FORCED_LEVEL_AUTO:
	case AMD_DPM_FORCED_LEVEL_PROFILE_STANDARD:
		ret = smu_unforce_dpm_levels(smu);
		break;
	case AMD_DPM_FORCED_LEVEL_PROFILE_MIN_SCLK:
	case AMD_DPM_FORCED_LEVEL_PROFILE_MIN_MCLK:
	case AMD_DPM_FORCED_LEVEL_PROFILE_PEAK:
		ret = smu_get_profiling_clk_mask(smu, level,
						 &sclk_mask,
						 &mclk_mask,
						 &soc_mask);
		if (ret)
			return ret;
		smu_force_clk_levels(smu, SMU_SCLK, 1 << sclk_mask);
		smu_force_clk_levels(smu, SMU_MCLK, 1 << mclk_mask);
		smu_force_clk_levels(smu, SMU_SOCCLK, 1 << soc_mask);
		break;
	case AMD_DPM_FORCED_LEVEL_MANUAL:
	case AMD_DPM_FORCED_LEVEL_PROFILE_EXIT:
	default:
		break;
	}
	return ret;
}

int smu_adjust_power_state_dynamic(struct smu_context *smu,
				   enum amd_dpm_forced_level level,
				   bool skip_display_settings)
{
	int ret = 0;
	int index = 0;
	long workload;
	struct smu_dpm_context *smu_dpm_ctx = &(smu->smu_dpm);

	if (!smu->pm_enabled)
		return -EINVAL;
	if (!skip_display_settings) {
		ret = smu_display_config_changed(smu);
		if (ret) {
			pr_err("Failed to change display config!");
			return ret;
		}
	}

	if (!smu->pm_enabled)
		return -EINVAL;
	ret = smu_apply_clocks_adjust_rules(smu);
	if (ret) {
		pr_err("Failed to apply clocks adjust rules!");
		return ret;
	}

	if (!skip_display_settings) {
		ret = smu_notify_smc_dispaly_config(smu);
		if (ret) {
			pr_err("Failed to notify smc display config!");
			return ret;
		}
	}

	if (smu_dpm_ctx->dpm_level != level) {
<<<<<<< HEAD
		switch (level) {
		case AMD_DPM_FORCED_LEVEL_HIGH:
			ret = smu_force_dpm_limit_value(smu, true);
			break;
		case AMD_DPM_FORCED_LEVEL_LOW:
			ret = smu_force_dpm_limit_value(smu, false);
			break;

		case AMD_DPM_FORCED_LEVEL_AUTO:
		case AMD_DPM_FORCED_LEVEL_PROFILE_STANDARD:
			ret = smu_unforce_dpm_levels(smu);
			break;

		case AMD_DPM_FORCED_LEVEL_PROFILE_MIN_SCLK:
		case AMD_DPM_FORCED_LEVEL_PROFILE_MIN_MCLK:
		case AMD_DPM_FORCED_LEVEL_PROFILE_PEAK:
			ret = smu_get_profiling_clk_mask(smu, level,
							 &sclk_mask,
							 &mclk_mask,
							 &soc_mask);
			if (ret)
				return ret;
			smu_force_clk_levels(smu, SMU_SCLK, 1 << sclk_mask);
			smu_force_clk_levels(smu, SMU_MCLK, 1 << mclk_mask);
			smu_force_clk_levels(smu, SMU_SOCCLK, 1 << soc_mask);
			break;

		case AMD_DPM_FORCED_LEVEL_MANUAL:
		case AMD_DPM_FORCED_LEVEL_PROFILE_EXIT:
		default:
			break;
=======
		ret = smu_asic_set_performance_level(smu, level);
		if (ret) {
			ret = smu_default_set_performance_level(smu, level);
>>>>>>> bb831786
		}
		if (!ret)
			smu_dpm_ctx->dpm_level = level;
	}

	if (smu_dpm_ctx->dpm_level != AMD_DPM_FORCED_LEVEL_MANUAL) {
		index = fls(smu->workload_mask);
		index = index > 0 && index <= WORKLOAD_POLICY_MAX ? index - 1 : 0;
		workload = smu->workload_setting[index];

		if (smu->power_profile_mode != workload)
			smu_set_power_profile_mode(smu, &workload, 0);
	}

	return ret;
}

int smu_handle_task(struct smu_context *smu,
		    enum amd_dpm_forced_level level,
		    enum amd_pp_task task_id)
{
	int ret = 0;

	switch (task_id) {
	case AMD_PP_TASK_DISPLAY_CONFIG_CHANGE:
		ret = smu_pre_display_config_changed(smu);
		if (ret)
			return ret;
		ret = smu_set_cpu_power_state(smu);
		if (ret)
			return ret;
		ret = smu_adjust_power_state_dynamic(smu, level, false);
		break;
	case AMD_PP_TASK_COMPLETE_INIT:
	case AMD_PP_TASK_READJUST_POWER_STATE:
		ret = smu_adjust_power_state_dynamic(smu, level, true);
		break;
	default:
		break;
	}

	return ret;
}

enum amd_dpm_forced_level smu_get_performance_level(struct smu_context *smu)
{
	struct smu_dpm_context *smu_dpm_ctx = &(smu->smu_dpm);
	enum amd_dpm_forced_level level;

	if (!smu_dpm_ctx->dpm_context)
		return -EINVAL;

	mutex_lock(&(smu->mutex));
	level = smu_dpm_ctx->dpm_level;
	mutex_unlock(&(smu->mutex));

	return level;
}

int smu_force_performance_level(struct smu_context *smu, enum amd_dpm_forced_level level)
{
	int ret = 0;
	int i;
	struct smu_dpm_context *smu_dpm_ctx = &(smu->smu_dpm);

	if (!smu_dpm_ctx->dpm_context)
		return -EINVAL;

	for (i = 0; i < smu->adev->num_ip_blocks; i++) {
		if (smu->adev->ip_blocks[i].version->type == AMD_IP_BLOCK_TYPE_SMC)
			break;
	}


	smu->adev->ip_blocks[i].version->funcs->enable_umd_pstate(smu, &level);
	ret = smu_handle_task(smu, level,
			      AMD_PP_TASK_READJUST_POWER_STATE);
	if (ret)
		return ret;

	mutex_lock(&smu->mutex);
	smu_dpm_ctx->dpm_level = level;
	mutex_unlock(&smu->mutex);

	return ret;
}

int smu_set_display_count(struct smu_context *smu, uint32_t count)
{
	int ret = 0;

	mutex_lock(&smu->mutex);
	ret = smu_init_display_count(smu, count);
	mutex_unlock(&smu->mutex);

	return ret;
}

const struct amd_ip_funcs smu_ip_funcs = {
	.name = "smu",
	.early_init = smu_early_init,
	.late_init = smu_late_init,
	.sw_init = smu_sw_init,
	.sw_fini = smu_sw_fini,
	.hw_init = smu_hw_init,
	.hw_fini = smu_hw_fini,
	.suspend = smu_suspend,
	.resume = smu_resume,
	.is_idle = NULL,
	.check_soft_reset = NULL,
	.wait_for_idle = NULL,
	.soft_reset = NULL,
	.set_clockgating_state = smu_set_clockgating_state,
	.set_powergating_state = smu_set_powergating_state,
	.enable_umd_pstate = smu_enable_umd_pstate,
};

const struct amdgpu_ip_block_version smu_v11_0_ip_block =
{
	.type = AMD_IP_BLOCK_TYPE_SMC,
	.major = 11,
	.minor = 0,
	.rev = 0,
	.funcs = &smu_ip_funcs,
};<|MERGE_RESOLUTION|>--- conflicted
+++ resolved
@@ -137,18 +137,11 @@
 {
 	int ret = 0, clk_id = 0;
 	uint32_t param = 0;
-<<<<<<< HEAD
-=======
 	uint32_t clock_limit;
->>>>>>> bb831786
 
 	if (!min && !max)
 		return -EINVAL;
 
-<<<<<<< HEAD
-	if (!smu_clk_dpm_is_enabled(smu, clk_type))
-		return 0;
-=======
 	if (!smu_clk_dpm_is_enabled(smu, clk_type)) {
 		switch (clk_type) {
 		case SMU_MCLK:
@@ -175,7 +168,6 @@
 
 		return 0;
 	}
->>>>>>> bb831786
 
 	mutex_lock(&smu->mutex);
 	clk_id = smu_clk_get_index(smu, clk_type);
@@ -348,13 +340,10 @@
 		*(uint32_t *)data = smu_feature_is_enabled(smu, SMU_FEATURE_DPM_VCE_BIT) ? 1 : 0;
 		*size = 4;
 		break;
-<<<<<<< HEAD
-=======
 	case AMDGPU_PP_SENSOR_VCN_POWER_STATE:
 		*(uint32_t *)data = power_gate->vcn_gated ? 0 : 1;
 		*size = 4;
 		break;
->>>>>>> bb831786
 	default:
 		ret = -EINVAL;
 		break;
@@ -756,12 +745,9 @@
 	struct smu_context *smu = &adev->smu;
 	int ret;
 
-<<<<<<< HEAD
-=======
 	kfree(smu->irq_source);
 	smu->irq_source = NULL;
 
->>>>>>> bb831786
 	ret = smu_smc_table_sw_fini(smu);
 	if (ret) {
 		pr_err("Failed to sw fini smc table!\n");
@@ -1118,13 +1104,6 @@
 	if (ret)
 		goto failed;
 
-<<<<<<< HEAD
-	ret = smu_register_irq_handler(smu);
-	if (ret)
-		goto failed;
-
-=======
->>>>>>> bb831786
 	if (!smu->pm_enabled)
 		adev->pm.dpm_enabled = false;
 	else
@@ -1154,12 +1133,6 @@
 	kfree(table_context->overdrive_table);
 	table_context->overdrive_table = NULL;
 
-<<<<<<< HEAD
-	kfree(smu->irq_source);
-	smu->irq_source = NULL;
-
-=======
->>>>>>> bb831786
 	ret = smu_fini_fb_allocations(smu);
 	if (ret)
 		return ret;
@@ -1483,43 +1456,9 @@
 	}
 
 	if (smu_dpm_ctx->dpm_level != level) {
-<<<<<<< HEAD
-		switch (level) {
-		case AMD_DPM_FORCED_LEVEL_HIGH:
-			ret = smu_force_dpm_limit_value(smu, true);
-			break;
-		case AMD_DPM_FORCED_LEVEL_LOW:
-			ret = smu_force_dpm_limit_value(smu, false);
-			break;
-
-		case AMD_DPM_FORCED_LEVEL_AUTO:
-		case AMD_DPM_FORCED_LEVEL_PROFILE_STANDARD:
-			ret = smu_unforce_dpm_levels(smu);
-			break;
-
-		case AMD_DPM_FORCED_LEVEL_PROFILE_MIN_SCLK:
-		case AMD_DPM_FORCED_LEVEL_PROFILE_MIN_MCLK:
-		case AMD_DPM_FORCED_LEVEL_PROFILE_PEAK:
-			ret = smu_get_profiling_clk_mask(smu, level,
-							 &sclk_mask,
-							 &mclk_mask,
-							 &soc_mask);
-			if (ret)
-				return ret;
-			smu_force_clk_levels(smu, SMU_SCLK, 1 << sclk_mask);
-			smu_force_clk_levels(smu, SMU_MCLK, 1 << mclk_mask);
-			smu_force_clk_levels(smu, SMU_SOCCLK, 1 << soc_mask);
-			break;
-
-		case AMD_DPM_FORCED_LEVEL_MANUAL:
-		case AMD_DPM_FORCED_LEVEL_PROFILE_EXIT:
-		default:
-			break;
-=======
 		ret = smu_asic_set_performance_level(smu, level);
 		if (ret) {
 			ret = smu_default_set_performance_level(smu, level);
->>>>>>> bb831786
 		}
 		if (!ret)
 			smu_dpm_ctx->dpm_level = level;
