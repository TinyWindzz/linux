/*
 * Copyright(c) 2011-2016 Intel Corporation. All rights reserved.
 *
 * Permission is hereby granted, free of charge, to any person obtaining a
 * copy of this software and associated documentation files (the "Software"),
 * to deal in the Software without restriction, including without limitation
 * the rights to use, copy, modify, merge, publish, distribute, sublicense,
 * and/or sell copies of the Software, and to permit persons to whom the
 * Software is furnished to do so, subject to the following conditions:
 *
 * The above copyright notice and this permission notice (including the next
 * paragraph) shall be included in all copies or substantial portions of the
 * Software.
 *
 * THE SOFTWARE IS PROVIDED "AS IS", WITHOUT WARRANTY OF ANY KIND, EXPRESS OR
 * IMPLIED, INCLUDING BUT NOT LIMITED TO THE WARRANTIES OF MERCHANTABILITY,
 * FITNESS FOR A PARTICULAR PURPOSE AND NONINFRINGEMENT.  IN NO EVENT SHALL
 * THE AUTHORS OR COPYRIGHT HOLDERS BE LIABLE FOR ANY CLAIM, DAMAGES OR OTHER
 * LIABILITY, WHETHER IN AN ACTION OF CONTRACT, TORT OR OTHERWISE, ARISING FROM,
 * OUT OF OR IN CONNECTION WITH THE SOFTWARE OR THE USE OR OTHER DEALINGS IN THE
 * SOFTWARE.
 *
 * Authors:
 *    Eddie Dong <eddie.dong@intel.com>
 *    Kevin Tian <kevin.tian@intel.com>
 *
 * Contributors:
 *    Ping Gao <ping.a.gao@intel.com>
 *    Zhi Wang <zhi.a.wang@intel.com>
 *    Bing Niu <bing.niu@intel.com>
 *
 */

#include "i915_drv.h"
#include "gvt.h"
#include "i915_pvinfo.h"

void populate_pvinfo_page(struct intel_vgpu *vgpu)
{
	/* setup the ballooning information */
	vgpu_vreg64(vgpu, vgtif_reg(magic)) = VGT_MAGIC;
	vgpu_vreg(vgpu, vgtif_reg(version_major)) = 1;
	vgpu_vreg(vgpu, vgtif_reg(version_minor)) = 0;
	vgpu_vreg(vgpu, vgtif_reg(display_ready)) = 0;
	vgpu_vreg(vgpu, vgtif_reg(vgt_id)) = vgpu->id;
	vgpu_vreg(vgpu, vgtif_reg(avail_rs.mappable_gmadr.base)) =
		vgpu_aperture_gmadr_base(vgpu);
	vgpu_vreg(vgpu, vgtif_reg(avail_rs.mappable_gmadr.size)) =
		vgpu_aperture_sz(vgpu);
	vgpu_vreg(vgpu, vgtif_reg(avail_rs.nonmappable_gmadr.base)) =
		vgpu_hidden_gmadr_base(vgpu);
	vgpu_vreg(vgpu, vgtif_reg(avail_rs.nonmappable_gmadr.size)) =
		vgpu_hidden_sz(vgpu);

	vgpu_vreg(vgpu, vgtif_reg(avail_rs.fence_num)) = vgpu_fence_sz(vgpu);

	gvt_dbg_core("Populate PVINFO PAGE for vGPU %d\n", vgpu->id);
	gvt_dbg_core("aperture base [GMADR] 0x%llx size 0x%llx\n",
		vgpu_aperture_gmadr_base(vgpu), vgpu_aperture_sz(vgpu));
	gvt_dbg_core("hidden base [GMADR] 0x%llx size=0x%llx\n",
		vgpu_hidden_gmadr_base(vgpu), vgpu_hidden_sz(vgpu));
	gvt_dbg_core("fence size %d\n", vgpu_fence_sz(vgpu));

	WARN_ON(sizeof(struct vgt_if) != VGT_PVINFO_SIZE);
}

static struct {
	unsigned int low_mm;
	unsigned int high_mm;
	unsigned int fence;
	enum intel_vgpu_edid edid;
	char *name;
} vgpu_types[] = {
/* Fixed vGPU type table */
<<<<<<< HEAD
	{ MB_TO_BYTES(64), MB_TO_BYTES(512), 4, GVT_EDID_1024_768, "8" },
=======
	{ MB_TO_BYTES(64), MB_TO_BYTES(384), 4, GVT_EDID_1024_768, "8" },
>>>>>>> 20d5c84b
	{ MB_TO_BYTES(128), MB_TO_BYTES(512), 4, GVT_EDID_1920_1200, "4" },
	{ MB_TO_BYTES(256), MB_TO_BYTES(1024), 4, GVT_EDID_1920_1200, "2" },
	{ MB_TO_BYTES(512), MB_TO_BYTES(2048), 4, GVT_EDID_1920_1200, "1" },
};

/**
 * intel_gvt_init_vgpu_types - initialize vGPU type list
 * @gvt : GVT device
 *
 * Initialize vGPU type list based on available resource.
 *
 */
int intel_gvt_init_vgpu_types(struct intel_gvt *gvt)
{
	unsigned int num_types;
	unsigned int i, low_avail, high_avail;
	unsigned int min_low;

	/* vGPU type name is defined as GVTg_Vx_y which contains
	 * physical GPU generation type (e.g V4 as BDW server, V5 as
	 * SKL server).
	 *
	 * Depend on physical SKU resource, might see vGPU types like
	 * GVTg_V4_8, GVTg_V4_4, GVTg_V4_2, etc. We can create
	 * different types of vGPU on same physical GPU depending on
	 * available resource. Each vGPU type will have "avail_instance"
	 * to indicate how many vGPU instance can be created for this
	 * type.
	 *
	 */
	low_avail = gvt_aperture_sz(gvt) - HOST_LOW_GM_SIZE;
	high_avail = gvt_hidden_sz(gvt) - HOST_HIGH_GM_SIZE;
	num_types = sizeof(vgpu_types) / sizeof(vgpu_types[0]);

	gvt->types = kzalloc(num_types * sizeof(struct intel_vgpu_type),
			     GFP_KERNEL);
	if (!gvt->types)
		return -ENOMEM;

	min_low = MB_TO_BYTES(32);
	for (i = 0; i < num_types; ++i) {
		if (low_avail / vgpu_types[i].low_mm == 0)
			break;

		gvt->types[i].low_gm_size = vgpu_types[i].low_mm;
		gvt->types[i].high_gm_size = vgpu_types[i].high_mm;
		gvt->types[i].fence = vgpu_types[i].fence;
		gvt->types[i].resolution = vgpu_types[i].edid;
		gvt->types[i].avail_instance = min(low_avail / vgpu_types[i].low_mm,
						   high_avail / vgpu_types[i].high_mm);

		if (IS_GEN8(gvt->dev_priv))
			sprintf(gvt->types[i].name, "GVTg_V4_%s",
						vgpu_types[i].name);
		else if (IS_GEN9(gvt->dev_priv))
			sprintf(gvt->types[i].name, "GVTg_V5_%s",
						vgpu_types[i].name);

		gvt_dbg_core("type[%d]: %s avail %u low %u high %u fence %u res %s\n",
			     i, gvt->types[i].name,
			     gvt->types[i].avail_instance,
			     gvt->types[i].low_gm_size,
			     gvt->types[i].high_gm_size, gvt->types[i].fence,
			     vgpu_edid_str(gvt->types[i].resolution));
	}

	gvt->num_types = i;
	return 0;
}

void intel_gvt_clean_vgpu_types(struct intel_gvt *gvt)
{
	kfree(gvt->types);
}

static void intel_gvt_update_vgpu_types(struct intel_gvt *gvt)
{
	int i;
	unsigned int low_gm_avail, high_gm_avail, fence_avail;
	unsigned int low_gm_min, high_gm_min, fence_min;

	/* Need to depend on maxium hw resource size but keep on
	 * static config for now.
	 */
	low_gm_avail = gvt_aperture_sz(gvt) - HOST_LOW_GM_SIZE -
		gvt->gm.vgpu_allocated_low_gm_size;
	high_gm_avail = gvt_hidden_sz(gvt) - HOST_HIGH_GM_SIZE -
		gvt->gm.vgpu_allocated_high_gm_size;
	fence_avail = gvt_fence_sz(gvt) - HOST_FENCE -
		gvt->fence.vgpu_allocated_fence_num;

	for (i = 0; i < gvt->num_types; i++) {
		low_gm_min = low_gm_avail / gvt->types[i].low_gm_size;
		high_gm_min = high_gm_avail / gvt->types[i].high_gm_size;
		fence_min = fence_avail / gvt->types[i].fence;
		gvt->types[i].avail_instance = min(min(low_gm_min, high_gm_min),
						   fence_min);

		gvt_dbg_core("update type[%d]: %s avail %u low %u high %u fence %u\n",
		       i, gvt->types[i].name,
		       gvt->types[i].avail_instance, gvt->types[i].low_gm_size,
		       gvt->types[i].high_gm_size, gvt->types[i].fence);
	}
}

/**
 * intel_gvt_active_vgpu - activate a virtual GPU
 * @vgpu: virtual GPU
 *
 * This function is called when user wants to activate a virtual GPU.
 *
 */
void intel_gvt_activate_vgpu(struct intel_vgpu *vgpu)
{
	mutex_lock(&vgpu->gvt->lock);
	vgpu->active = true;
	mutex_unlock(&vgpu->gvt->lock);
}

/**
 * intel_gvt_deactive_vgpu - deactivate a virtual GPU
 * @vgpu: virtual GPU
 *
 * This function is called when user wants to deactivate a virtual GPU.
 * All virtual GPU runtime information will be destroyed.
 *
 */
void intel_gvt_deactivate_vgpu(struct intel_vgpu *vgpu)
{
	struct intel_gvt *gvt = vgpu->gvt;

	mutex_lock(&gvt->lock);

	vgpu->active = false;

	if (atomic_read(&vgpu->running_workload_num)) {
		mutex_unlock(&gvt->lock);
		intel_gvt_wait_vgpu_idle(vgpu);
		mutex_lock(&gvt->lock);
	}

	intel_vgpu_stop_schedule(vgpu);

	mutex_unlock(&gvt->lock);
}

/**
 * intel_gvt_destroy_vgpu - destroy a virtual GPU
 * @vgpu: virtual GPU
 *
 * This function is called when user wants to destroy a virtual GPU.
 *
 */
void intel_gvt_destroy_vgpu(struct intel_vgpu *vgpu)
{
	struct intel_gvt *gvt = vgpu->gvt;

	mutex_lock(&gvt->lock);

	WARN(vgpu->active, "vGPU is still active!\n");

	idr_remove(&gvt->vgpu_idr, vgpu->id);
	intel_vgpu_clean_sched_policy(vgpu);
	intel_vgpu_clean_gvt_context(vgpu);
	intel_vgpu_clean_execlist(vgpu);
	intel_vgpu_clean_display(vgpu);
	intel_vgpu_clean_opregion(vgpu);
	intel_vgpu_clean_gtt(vgpu);
	intel_gvt_hypervisor_detach_vgpu(vgpu);
	intel_vgpu_free_resource(vgpu);
	intel_vgpu_clean_mmio(vgpu);
	vfree(vgpu);

	intel_gvt_update_vgpu_types(gvt);
	mutex_unlock(&gvt->lock);
}

static struct intel_vgpu *__intel_gvt_create_vgpu(struct intel_gvt *gvt,
		struct intel_vgpu_creation_params *param)
{
	struct intel_vgpu *vgpu;
	int ret;

	gvt_dbg_core("handle %llu low %llu MB high %llu MB fence %llu\n",
			param->handle, param->low_gm_sz, param->high_gm_sz,
			param->fence_sz);

	vgpu = vzalloc(sizeof(*vgpu));
	if (!vgpu)
		return ERR_PTR(-ENOMEM);

	mutex_lock(&gvt->lock);

	ret = idr_alloc(&gvt->vgpu_idr, vgpu, 1, GVT_MAX_VGPU, GFP_KERNEL);
	if (ret < 0)
		goto out_free_vgpu;

	vgpu->id = ret;
	vgpu->handle = param->handle;
	vgpu->gvt = gvt;
	bitmap_zero(vgpu->tlb_handle_pending, I915_NUM_ENGINES);

	intel_vgpu_init_cfg_space(vgpu, param->primary);

	ret = intel_vgpu_init_mmio(vgpu);
	if (ret)
		goto out_clean_idr;

	ret = intel_vgpu_alloc_resource(vgpu, param);
	if (ret)
		goto out_clean_vgpu_mmio;

	populate_pvinfo_page(vgpu);

	ret = intel_gvt_hypervisor_attach_vgpu(vgpu);
	if (ret)
		goto out_clean_vgpu_resource;

	ret = intel_vgpu_init_gtt(vgpu);
	if (ret)
		goto out_detach_hypervisor_vgpu;

	ret = intel_vgpu_init_display(vgpu, param->resolution);
	if (ret)
		goto out_clean_gtt;

	ret = intel_vgpu_init_execlist(vgpu);
	if (ret)
		goto out_clean_display;

	ret = intel_vgpu_init_gvt_context(vgpu);
	if (ret)
		goto out_clean_execlist;

	ret = intel_vgpu_init_sched_policy(vgpu);
	if (ret)
		goto out_clean_shadow_ctx;

	mutex_unlock(&gvt->lock);

	return vgpu;

out_clean_shadow_ctx:
	intel_vgpu_clean_gvt_context(vgpu);
out_clean_execlist:
	intel_vgpu_clean_execlist(vgpu);
out_clean_display:
	intel_vgpu_clean_display(vgpu);
out_clean_gtt:
	intel_vgpu_clean_gtt(vgpu);
out_detach_hypervisor_vgpu:
	intel_gvt_hypervisor_detach_vgpu(vgpu);
out_clean_vgpu_resource:
	intel_vgpu_free_resource(vgpu);
out_clean_vgpu_mmio:
	intel_vgpu_clean_mmio(vgpu);
out_clean_idr:
	idr_remove(&gvt->vgpu_idr, vgpu->id);
out_free_vgpu:
	vfree(vgpu);
	mutex_unlock(&gvt->lock);
	return ERR_PTR(ret);
}

/**
 * intel_gvt_create_vgpu - create a virtual GPU
 * @gvt: GVT device
 * @type: type of the vGPU to create
 *
 * This function is called when user wants to create a virtual GPU.
 *
 * Returns:
 * pointer to intel_vgpu, error pointer if failed.
 */
struct intel_vgpu *intel_gvt_create_vgpu(struct intel_gvt *gvt,
				struct intel_vgpu_type *type)
{
	struct intel_vgpu_creation_params param;
	struct intel_vgpu *vgpu;

	param.handle = 0;
	param.primary = 1;
	param.low_gm_sz = type->low_gm_size;
	param.high_gm_sz = type->high_gm_size;
	param.fence_sz = type->fence;
	param.resolution = type->resolution;

	/* XXX current param based on MB */
	param.low_gm_sz = BYTES_TO_MB(param.low_gm_sz);
	param.high_gm_sz = BYTES_TO_MB(param.high_gm_sz);

	vgpu = __intel_gvt_create_vgpu(gvt, &param);
	if (IS_ERR(vgpu))
		return vgpu;

	/* calculate left instance change for types */
	intel_gvt_update_vgpu_types(gvt);

	return vgpu;
}

/**
 * intel_gvt_reset_vgpu_locked - reset a virtual GPU by DMLR or GT reset
 * @vgpu: virtual GPU
 * @dmlr: vGPU Device Model Level Reset or GT Reset
 * @engine_mask: engines to reset for GT reset
 *
 * This function is called when user wants to reset a virtual GPU through
 * device model reset or GT reset. The caller should hold the gvt lock.
 *
 * vGPU Device Model Level Reset (DMLR) simulates the PCI level reset to reset
 * the whole vGPU to default state as when it is created. This vGPU function
 * is required both for functionary and security concerns.The ultimate goal
 * of vGPU FLR is that reuse a vGPU instance by virtual machines. When we
 * assign a vGPU to a virtual machine we must isse such reset first.
 *
 * Full GT Reset and Per-Engine GT Reset are soft reset flow for GPU engines
 * (Render, Blitter, Video, Video Enhancement). It is defined by GPU Spec.
 * Unlike the FLR, GT reset only reset particular resource of a vGPU per
 * the reset request. Guest driver can issue a GT reset by programming the
 * virtual GDRST register to reset specific virtual GPU engine or all
 * engines.
 *
 * The parameter dev_level is to identify if we will do DMLR or GT reset.
 * The parameter engine_mask is to specific the engines that need to be
 * resetted. If value ALL_ENGINES is given for engine_mask, it means
 * the caller requests a full GT reset that we will reset all virtual
 * GPU engines. For FLR, engine_mask is ignored.
 */
void intel_gvt_reset_vgpu_locked(struct intel_vgpu *vgpu, bool dmlr,
				 unsigned int engine_mask)
{
	struct intel_gvt *gvt = vgpu->gvt;
	struct intel_gvt_workload_scheduler *scheduler = &gvt->scheduler;

	gvt_dbg_core("------------------------------------------\n");
	gvt_dbg_core("resseting vgpu%d, dmlr %d, engine_mask %08x\n",
		     vgpu->id, dmlr, engine_mask);
	vgpu->resetting = true;

	intel_vgpu_stop_schedule(vgpu);
	/*
	 * The current_vgpu will set to NULL after stopping the
	 * scheduler when the reset is triggered by current vgpu.
	 */
	if (scheduler->current_vgpu == NULL) {
		mutex_unlock(&gvt->lock);
		intel_gvt_wait_vgpu_idle(vgpu);
		mutex_lock(&gvt->lock);
	}

	intel_vgpu_reset_execlist(vgpu, dmlr ? ALL_ENGINES : engine_mask);

	/* full GPU reset or device model level reset */
	if (engine_mask == ALL_ENGINES || dmlr) {
		intel_vgpu_reset_gtt(vgpu, dmlr);
		intel_vgpu_reset_resource(vgpu);
		intel_vgpu_reset_mmio(vgpu);
		populate_pvinfo_page(vgpu);
		intel_vgpu_reset_display(vgpu);

		if (dmlr) {
			intel_vgpu_reset_cfg_space(vgpu);
			/* only reset the failsafe mode when dmlr reset */
			vgpu->failsafe = false;
			vgpu->pv_notified = false;
		}
	}

	vgpu->resetting = false;
	gvt_dbg_core("reset vgpu%d done\n", vgpu->id);
	gvt_dbg_core("------------------------------------------\n");
}

/**
 * intel_gvt_reset_vgpu - reset a virtual GPU (Function Level)
 * @vgpu: virtual GPU
 *
 * This function is called when user wants to reset a virtual GPU.
 *
 */
void intel_gvt_reset_vgpu(struct intel_vgpu *vgpu)
{
	mutex_lock(&vgpu->gvt->lock);
	intel_gvt_reset_vgpu_locked(vgpu, true, 0);
	mutex_unlock(&vgpu->gvt->lock);
}<|MERGE_RESOLUTION|>--- conflicted
+++ resolved
@@ -72,11 +72,7 @@
 	char *name;
 } vgpu_types[] = {
 /* Fixed vGPU type table */
-<<<<<<< HEAD
-	{ MB_TO_BYTES(64), MB_TO_BYTES(512), 4, GVT_EDID_1024_768, "8" },
-=======
 	{ MB_TO_BYTES(64), MB_TO_BYTES(384), 4, GVT_EDID_1024_768, "8" },
->>>>>>> 20d5c84b
 	{ MB_TO_BYTES(128), MB_TO_BYTES(512), 4, GVT_EDID_1920_1200, "4" },
 	{ MB_TO_BYTES(256), MB_TO_BYTES(1024), 4, GVT_EDID_1920_1200, "2" },
 	{ MB_TO_BYTES(512), MB_TO_BYTES(2048), 4, GVT_EDID_1920_1200, "1" },
