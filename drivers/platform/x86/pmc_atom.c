// SPDX-License-Identifier: GPL-2.0-only
/*
 * Intel Atom SOC Power Management Controller Driver
 * Copyright (c) 2014, Intel Corporation.
 */

#define pr_fmt(fmt) KBUILD_MODNAME ": " fmt

#include <linux/debugfs.h>
#include <linux/device.h>
#include <linux/dmi.h>
#include <linux/init.h>
#include <linux/io.h>
#include <linux/platform_data/x86/clk-pmc-atom.h>
#include <linux/platform_data/x86/pmc_atom.h>
#include <linux/platform_device.h>
#include <linux/pci.h>
#include <linux/seq_file.h>

struct pmc_bit_map {
	const char *name;
	u32 bit_mask;
};

struct pmc_reg_map {
	const struct pmc_bit_map *d3_sts_0;
	const struct pmc_bit_map *d3_sts_1;
	const struct pmc_bit_map *func_dis;
	const struct pmc_bit_map *func_dis_2;
	const struct pmc_bit_map *pss;
};

struct pmc_data {
	const struct pmc_reg_map *map;
	const struct pmc_clk *clks;
};

struct pmc_dev {
	u32 base_addr;
	void __iomem *regmap;
	const struct pmc_reg_map *map;
#ifdef CONFIG_DEBUG_FS
	struct dentry *dbgfs_dir;
#endif /* CONFIG_DEBUG_FS */
	bool init;
};

static struct pmc_dev pmc_device;
static u32 acpi_base_addr;

static const struct pmc_clk byt_clks[] = {
	{
		.name = "xtal",
		.freq = 25000000,
		.parent_name = NULL,
	},
	{
		.name = "pll",
		.freq = 19200000,
		.parent_name = "xtal",
	},
	{},
};

static const struct pmc_clk cht_clks[] = {
	{
		.name = "xtal",
		.freq = 19200000,
		.parent_name = NULL,
	},
	{},
};

static const struct pmc_bit_map d3_sts_0_map[] = {
	{"LPSS1_F0_DMA",	BIT_LPSS1_F0_DMA},
	{"LPSS1_F1_PWM1",	BIT_LPSS1_F1_PWM1},
	{"LPSS1_F2_PWM2",	BIT_LPSS1_F2_PWM2},
	{"LPSS1_F3_HSUART1",	BIT_LPSS1_F3_HSUART1},
	{"LPSS1_F4_HSUART2",	BIT_LPSS1_F4_HSUART2},
	{"LPSS1_F5_SPI",	BIT_LPSS1_F5_SPI},
	{"LPSS1_F6_Reserved",	BIT_LPSS1_F6_XXX},
	{"LPSS1_F7_Reserved",	BIT_LPSS1_F7_XXX},
	{"SCC_EMMC",		BIT_SCC_EMMC},
	{"SCC_SDIO",		BIT_SCC_SDIO},
	{"SCC_SDCARD",		BIT_SCC_SDCARD},
	{"SCC_MIPI",		BIT_SCC_MIPI},
	{"HDA",			BIT_HDA},
	{"LPE",			BIT_LPE},
	{"OTG",			BIT_OTG},
	{"USH",			BIT_USH},
	{"GBE",			BIT_GBE},
	{"SATA",		BIT_SATA},
	{"USB_EHCI",		BIT_USB_EHCI},
	{"SEC",			BIT_SEC},
	{"PCIE_PORT0",		BIT_PCIE_PORT0},
	{"PCIE_PORT1",		BIT_PCIE_PORT1},
	{"PCIE_PORT2",		BIT_PCIE_PORT2},
	{"PCIE_PORT3",		BIT_PCIE_PORT3},
	{"LPSS2_F0_DMA",	BIT_LPSS2_F0_DMA},
	{"LPSS2_F1_I2C1",	BIT_LPSS2_F1_I2C1},
	{"LPSS2_F2_I2C2",	BIT_LPSS2_F2_I2C2},
	{"LPSS2_F3_I2C3",	BIT_LPSS2_F3_I2C3},
	{"LPSS2_F3_I2C4",	BIT_LPSS2_F4_I2C4},
	{"LPSS2_F5_I2C5",	BIT_LPSS2_F5_I2C5},
	{"LPSS2_F6_I2C6",	BIT_LPSS2_F6_I2C6},
	{"LPSS2_F7_I2C7",	BIT_LPSS2_F7_I2C7},
	{},
};

static struct pmc_bit_map byt_d3_sts_1_map[] = {
	{"SMB",			BIT_SMB},
	{"OTG_SS_PHY",		BIT_OTG_SS_PHY},
	{"USH_SS_PHY",		BIT_USH_SS_PHY},
	{"DFX",			BIT_DFX},
	{},
};

static struct pmc_bit_map cht_d3_sts_1_map[] = {
	{"SMB",			BIT_SMB},
	{"GMM",			BIT_STS_GMM},
	{"ISH",			BIT_STS_ISH},
	{},
};

static struct pmc_bit_map cht_func_dis_2_map[] = {
	{"SMB",			BIT_SMB},
	{"GMM",			BIT_FD_GMM},
	{"ISH",			BIT_FD_ISH},
	{},
};

static const struct pmc_bit_map byt_pss_map[] = {
	{"GBE",			PMC_PSS_BIT_GBE},
	{"SATA",		PMC_PSS_BIT_SATA},
	{"HDA",			PMC_PSS_BIT_HDA},
	{"SEC",			PMC_PSS_BIT_SEC},
	{"PCIE",		PMC_PSS_BIT_PCIE},
	{"LPSS",		PMC_PSS_BIT_LPSS},
	{"LPE",			PMC_PSS_BIT_LPE},
	{"DFX",			PMC_PSS_BIT_DFX},
	{"USH_CTRL",		PMC_PSS_BIT_USH_CTRL},
	{"USH_SUS",		PMC_PSS_BIT_USH_SUS},
	{"USH_VCCS",		PMC_PSS_BIT_USH_VCCS},
	{"USH_VCCA",		PMC_PSS_BIT_USH_VCCA},
	{"OTG_CTRL",		PMC_PSS_BIT_OTG_CTRL},
	{"OTG_VCCS",		PMC_PSS_BIT_OTG_VCCS},
	{"OTG_VCCA_CLK",	PMC_PSS_BIT_OTG_VCCA_CLK},
	{"OTG_VCCA",		PMC_PSS_BIT_OTG_VCCA},
	{"USB",			PMC_PSS_BIT_USB},
	{"USB_SUS",		PMC_PSS_BIT_USB_SUS},
	{},
};

static const struct pmc_bit_map cht_pss_map[] = {
	{"SATA",		PMC_PSS_BIT_SATA},
	{"HDA",			PMC_PSS_BIT_HDA},
	{"SEC",			PMC_PSS_BIT_SEC},
	{"PCIE",		PMC_PSS_BIT_PCIE},
	{"LPSS",		PMC_PSS_BIT_LPSS},
	{"LPE",			PMC_PSS_BIT_LPE},
	{"UFS",			PMC_PSS_BIT_CHT_UFS},
	{"UXD",			PMC_PSS_BIT_CHT_UXD},
	{"UXD_FD",		PMC_PSS_BIT_CHT_UXD_FD},
	{"UX_ENG",		PMC_PSS_BIT_CHT_UX_ENG},
	{"USB_SUS",		PMC_PSS_BIT_CHT_USB_SUS},
	{"GMM",			PMC_PSS_BIT_CHT_GMM},
	{"ISH",			PMC_PSS_BIT_CHT_ISH},
	{"DFX_MASTER",		PMC_PSS_BIT_CHT_DFX_MASTER},
	{"DFX_CLUSTER1",	PMC_PSS_BIT_CHT_DFX_CLUSTER1},
	{"DFX_CLUSTER2",	PMC_PSS_BIT_CHT_DFX_CLUSTER2},
	{"DFX_CLUSTER3",	PMC_PSS_BIT_CHT_DFX_CLUSTER3},
	{"DFX_CLUSTER4",	PMC_PSS_BIT_CHT_DFX_CLUSTER4},
	{"DFX_CLUSTER5",	PMC_PSS_BIT_CHT_DFX_CLUSTER5},
	{},
};

static const struct pmc_reg_map byt_reg_map = {
	.d3_sts_0	= d3_sts_0_map,
	.d3_sts_1	= byt_d3_sts_1_map,
	.func_dis	= d3_sts_0_map,
	.func_dis_2	= byt_d3_sts_1_map,
	.pss		= byt_pss_map,
};

static const struct pmc_reg_map cht_reg_map = {
	.d3_sts_0	= d3_sts_0_map,
	.d3_sts_1	= cht_d3_sts_1_map,
	.func_dis	= d3_sts_0_map,
	.func_dis_2	= cht_func_dis_2_map,
	.pss		= cht_pss_map,
};

static const struct pmc_data byt_data = {
	.map = &byt_reg_map,
	.clks = byt_clks,
};

static const struct pmc_data cht_data = {
	.map = &cht_reg_map,
	.clks = cht_clks,
};

static inline u32 pmc_reg_read(struct pmc_dev *pmc, int reg_offset)
{
	return readl(pmc->regmap + reg_offset);
}

static inline void pmc_reg_write(struct pmc_dev *pmc, int reg_offset, u32 val)
{
	writel(val, pmc->regmap + reg_offset);
}

int pmc_atom_read(int offset, u32 *value)
{
	struct pmc_dev *pmc = &pmc_device;

	if (!pmc->init)
		return -ENODEV;

	*value = pmc_reg_read(pmc, offset);
	return 0;
}
EXPORT_SYMBOL_GPL(pmc_atom_read);

int pmc_atom_write(int offset, u32 value)
{
	struct pmc_dev *pmc = &pmc_device;

	if (!pmc->init)
		return -ENODEV;

	pmc_reg_write(pmc, offset, value);
	return 0;
}
EXPORT_SYMBOL_GPL(pmc_atom_write);

static void pmc_power_off(void)
{
	u16	pm1_cnt_port;
	u32	pm1_cnt_value;

	pr_info("Preparing to enter system sleep state S5\n");

	pm1_cnt_port = acpi_base_addr + PM1_CNT;

	pm1_cnt_value = inl(pm1_cnt_port);
	pm1_cnt_value &= SLEEP_TYPE_MASK;
	pm1_cnt_value |= SLEEP_TYPE_S5;
	pm1_cnt_value |= SLEEP_ENABLE;

	outl(pm1_cnt_value, pm1_cnt_port);
}

static void pmc_hw_reg_setup(struct pmc_dev *pmc)
{
	/*
	 * Disable PMC S0IX_WAKE_EN events coming from:
	 * - LPC clock run
	 * - GPIO_SUS ored dedicated IRQs
	 * - GPIO_SCORE ored dedicated IRQs
	 * - GPIO_SUS shared IRQ
	 * - GPIO_SCORE shared IRQ
	 */
	pmc_reg_write(pmc, PMC_S0IX_WAKE_EN, (u32)PMC_WAKE_EN_SETTING);
}

#ifdef CONFIG_DEBUG_FS
static void pmc_dev_state_print(struct seq_file *s, int reg_index,
				u32 sts, const struct pmc_bit_map *sts_map,
				u32 fd, const struct pmc_bit_map *fd_map)
{
	int offset = PMC_REG_BIT_WIDTH * reg_index;
	int index;

	for (index = 0; sts_map[index].name; index++) {
		seq_printf(s, "Dev: %-2d - %-32s\tState: %s [%s]\n",
			offset + index, sts_map[index].name,
			fd_map[index].bit_mask & fd ?  "Disabled" : "Enabled ",
			sts_map[index].bit_mask & sts ?  "D3" : "D0");
	}
}

static int pmc_dev_state_show(struct seq_file *s, void *unused)
{
	struct pmc_dev *pmc = s->private;
	const struct pmc_reg_map *m = pmc->map;
	u32 func_dis, func_dis_2;
	u32 d3_sts_0, d3_sts_1;

	func_dis = pmc_reg_read(pmc, PMC_FUNC_DIS);
	func_dis_2 = pmc_reg_read(pmc, PMC_FUNC_DIS_2);
	d3_sts_0 = pmc_reg_read(pmc, PMC_D3_STS_0);
	d3_sts_1 = pmc_reg_read(pmc, PMC_D3_STS_1);

	/* Low part */
	pmc_dev_state_print(s, 0, d3_sts_0, m->d3_sts_0, func_dis, m->func_dis);

	/* High part */
	pmc_dev_state_print(s, 1, d3_sts_1, m->d3_sts_1, func_dis_2, m->func_dis_2);

	return 0;
}

DEFINE_SHOW_ATTRIBUTE(pmc_dev_state);

static int pmc_pss_state_show(struct seq_file *s, void *unused)
{
	struct pmc_dev *pmc = s->private;
	const struct pmc_bit_map *map = pmc->map->pss;
	u32 pss = pmc_reg_read(pmc, PMC_PSS);
	int index;

	for (index = 0; map[index].name; index++) {
		seq_printf(s, "Island: %-2d - %-32s\tState: %s\n",
			index, map[index].name,
			map[index].bit_mask & pss ? "Off" : "On");
	}
	return 0;
}

DEFINE_SHOW_ATTRIBUTE(pmc_pss_state);

static int pmc_sleep_tmr_show(struct seq_file *s, void *unused)
{
	struct pmc_dev *pmc = s->private;
	u64 s0ir_tmr, s0i1_tmr, s0i2_tmr, s0i3_tmr, s0_tmr;

	s0ir_tmr = (u64)pmc_reg_read(pmc, PMC_S0IR_TMR) << PMC_TMR_SHIFT;
	s0i1_tmr = (u64)pmc_reg_read(pmc, PMC_S0I1_TMR) << PMC_TMR_SHIFT;
	s0i2_tmr = (u64)pmc_reg_read(pmc, PMC_S0I2_TMR) << PMC_TMR_SHIFT;
	s0i3_tmr = (u64)pmc_reg_read(pmc, PMC_S0I3_TMR) << PMC_TMR_SHIFT;
	s0_tmr = (u64)pmc_reg_read(pmc, PMC_S0_TMR) << PMC_TMR_SHIFT;

	seq_printf(s, "S0IR Residency:\t%lldus\n", s0ir_tmr);
	seq_printf(s, "S0I1 Residency:\t%lldus\n", s0i1_tmr);
	seq_printf(s, "S0I2 Residency:\t%lldus\n", s0i2_tmr);
	seq_printf(s, "S0I3 Residency:\t%lldus\n", s0i3_tmr);
	seq_printf(s, "S0   Residency:\t%lldus\n", s0_tmr);
	return 0;
}

DEFINE_SHOW_ATTRIBUTE(pmc_sleep_tmr);

static void pmc_dbgfs_unregister(struct pmc_dev *pmc)
{
	debugfs_remove_recursive(pmc->dbgfs_dir);
}

static int pmc_dbgfs_register(struct pmc_dev *pmc)
{
	struct dentry *dir, *f;

	dir = debugfs_create_dir("pmc_atom", NULL);
	if (!dir)
		return -ENOMEM;

	pmc->dbgfs_dir = dir;

	f = debugfs_create_file("dev_state", S_IFREG | S_IRUGO,
				dir, pmc, &pmc_dev_state_fops);
	if (!f)
		goto err;

	f = debugfs_create_file("pss_state", S_IFREG | S_IRUGO,
				dir, pmc, &pmc_pss_state_fops);
	if (!f)
		goto err;

	f = debugfs_create_file("sleep_state", S_IFREG | S_IRUGO,
				dir, pmc, &pmc_sleep_tmr_fops);
	if (!f)
		goto err;

	return 0;
err:
	pmc_dbgfs_unregister(pmc);
	return -ENODEV;
}
#else
static int pmc_dbgfs_register(struct pmc_dev *pmc)
{
	return 0;
}
#endif /* CONFIG_DEBUG_FS */

/*
 * Some systems need one or more of their pmc_plt_clks to be
 * marked as critical.
 */
static const struct dmi_system_id critclk_systems[] = {
	{
<<<<<<< HEAD
=======
		/* pmc_plt_clk0 is used for an external HSIC USB HUB */
>>>>>>> 0ecfebd2
		.ident = "MPL CEC1x",
		.matches = {
			DMI_MATCH(DMI_SYS_VENDOR, "MPL AG"),
			DMI_MATCH(DMI_PRODUCT_NAME, "CEC10 Family"),
		},
	},
<<<<<<< HEAD
=======
	{
		/* pmc_plt_clk0 - 3 are used for the 4 ethernet controllers */
		.ident = "Lex 3I380D",
		.matches = {
			DMI_MATCH(DMI_SYS_VENDOR, "Lex BayTrail"),
			DMI_MATCH(DMI_PRODUCT_NAME, "3I380D"),
		},
	},
	{
		/* pmc_plt_clk* - are used for ethernet controllers */
		.ident = "Beckhoff CB3163",
		.matches = {
			DMI_MATCH(DMI_SYS_VENDOR, "Beckhoff Automation"),
			DMI_MATCH(DMI_BOARD_NAME, "CB3163"),
		},
	},
	{
		/* pmc_plt_clk* - are used for ethernet controllers */
		.ident = "Beckhoff CB6263",
		.matches = {
			DMI_MATCH(DMI_SYS_VENDOR, "Beckhoff Automation"),
			DMI_MATCH(DMI_BOARD_NAME, "CB6263"),
		},
	},
	{
		/* pmc_plt_clk* - are used for ethernet controllers */
		.ident = "Beckhoff CB6363",
		.matches = {
			DMI_MATCH(DMI_SYS_VENDOR, "Beckhoff Automation"),
			DMI_MATCH(DMI_BOARD_NAME, "CB6363"),
		},
	},
>>>>>>> 0ecfebd2
	{ /*sentinel*/ }
};

static int pmc_setup_clks(struct pci_dev *pdev, void __iomem *pmc_regmap,
			  const struct pmc_data *pmc_data)
{
	struct platform_device *clkdev;
	struct pmc_clk_data *clk_data;
	const struct dmi_system_id *d = dmi_first_match(critclk_systems);

	clk_data = kzalloc(sizeof(*clk_data), GFP_KERNEL);
	if (!clk_data)
		return -ENOMEM;

	clk_data->base = pmc_regmap; /* offset is added by client */
	clk_data->clks = pmc_data->clks;
	if (d) {
		clk_data->critical = true;
		pr_info("%s critclks quirk enabled\n", d->ident);
	}

	clkdev = platform_device_register_data(&pdev->dev, "clk-pmc-atom",
					       PLATFORM_DEVID_NONE,
					       clk_data, sizeof(*clk_data));
	if (IS_ERR(clkdev)) {
		kfree(clk_data);
		return PTR_ERR(clkdev);
	}

	kfree(clk_data);

	return 0;
}

static int pmc_setup_dev(struct pci_dev *pdev, const struct pci_device_id *ent)
{
	struct pmc_dev *pmc = &pmc_device;
	const struct pmc_data *data = (struct pmc_data *)ent->driver_data;
	const struct pmc_reg_map *map = data->map;
	int ret;

	/* Obtain ACPI base address */
	pci_read_config_dword(pdev, ACPI_BASE_ADDR_OFFSET, &acpi_base_addr);
	acpi_base_addr &= ACPI_BASE_ADDR_MASK;

	/* Install power off function */
	if (acpi_base_addr != 0 && pm_power_off == NULL)
		pm_power_off = pmc_power_off;

	pci_read_config_dword(pdev, PMC_BASE_ADDR_OFFSET, &pmc->base_addr);
	pmc->base_addr &= PMC_BASE_ADDR_MASK;

	pmc->regmap = ioremap_nocache(pmc->base_addr, PMC_MMIO_REG_LEN);
	if (!pmc->regmap) {
		dev_err(&pdev->dev, "error: ioremap failed\n");
		return -ENOMEM;
	}

	pmc->map = map;

	/* PMC hardware registers setup */
	pmc_hw_reg_setup(pmc);

	ret = pmc_dbgfs_register(pmc);
	if (ret)
		dev_warn(&pdev->dev, "debugfs register failed\n");

	/* Register platform clocks - PMC_PLT_CLK [0..5] */
	ret = pmc_setup_clks(pdev, pmc->regmap, data);
	if (ret)
		dev_warn(&pdev->dev, "platform clocks register failed: %d\n",
			 ret);

	pmc->init = true;
	return ret;
}

/*
 * Data for PCI driver interface
 *
 * used by pci_match_id() call below.
 */
static const struct pci_device_id pmc_pci_ids[] = {
	{ PCI_VDEVICE(INTEL, PCI_DEVICE_ID_VLV_PMC), (kernel_ulong_t)&byt_data },
	{ PCI_VDEVICE(INTEL, PCI_DEVICE_ID_CHT_PMC), (kernel_ulong_t)&cht_data },
	{ 0, },
};

static int __init pmc_atom_init(void)
{
	struct pci_dev *pdev = NULL;
	const struct pci_device_id *ent;

	/* We look for our device - PCU PMC
	 * we assume that there is max. one device.
	 *
	 * We can't use plain pci_driver mechanism,
	 * as the device is really a multiple function device,
	 * main driver that binds to the pci_device is lpc_ich
	 * and have to find & bind to the device this way.
	 */
	for_each_pci_dev(pdev) {
		ent = pci_match_id(pmc_pci_ids, pdev);
		if (ent)
			return pmc_setup_dev(pdev, ent);
	}
	/* Device not found. */
	return -ENODEV;
}

device_initcall(pmc_atom_init);

/*
MODULE_AUTHOR("Aubrey Li <aubrey.li@linux.intel.com>");
MODULE_DESCRIPTION("Intel Atom SOC Power Management Controller Interface");
MODULE_LICENSE("GPL v2");
*/<|MERGE_RESOLUTION|>--- conflicted
+++ resolved
@@ -389,18 +389,13 @@
  */
 static const struct dmi_system_id critclk_systems[] = {
 	{
-<<<<<<< HEAD
-=======
 		/* pmc_plt_clk0 is used for an external HSIC USB HUB */
->>>>>>> 0ecfebd2
 		.ident = "MPL CEC1x",
 		.matches = {
 			DMI_MATCH(DMI_SYS_VENDOR, "MPL AG"),
 			DMI_MATCH(DMI_PRODUCT_NAME, "CEC10 Family"),
 		},
 	},
-<<<<<<< HEAD
-=======
 	{
 		/* pmc_plt_clk0 - 3 are used for the 4 ethernet controllers */
 		.ident = "Lex 3I380D",
@@ -433,7 +428,6 @@
 			DMI_MATCH(DMI_BOARD_NAME, "CB6363"),
 		},
 	},
->>>>>>> 0ecfebd2
 	{ /*sentinel*/ }
 };
 
