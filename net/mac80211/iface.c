/*
 * Interface handling
 *
 * Copyright 2002-2005, Instant802 Networks, Inc.
 * Copyright 2005-2006, Devicescape Software, Inc.
 * Copyright (c) 2006 Jiri Benc <jbenc@suse.cz>
 * Copyright 2008, Johannes Berg <johannes@sipsolutions.net>
 *
 * This program is free software; you can redistribute it and/or modify
 * it under the terms of the GNU General Public License version 2 as
 * published by the Free Software Foundation.
 */
#include <linux/slab.h>
#include <linux/kernel.h>
#include <linux/if_arp.h>
#include <linux/netdevice.h>
#include <linux/rtnetlink.h>
#include <net/mac80211.h>
#include <net/ieee80211_radiotap.h>
#include "ieee80211_i.h"
#include "sta_info.h"
#include "debugfs_netdev.h"
#include "mesh.h"
#include "led.h"
#include "driver-ops.h"
#include "wme.h"
#include "rate.h"

/**
 * DOC: Interface list locking
 *
 * The interface list in each struct ieee80211_local is protected
 * three-fold:
 *
 * (1) modifications may only be done under the RTNL
 * (2) modifications and readers are protected against each other by
 *     the iflist_mtx.
 * (3) modifications are done in an RCU manner so atomic readers
 *     can traverse the list in RCU-safe blocks.
 *
 * As a consequence, reads (traversals) of the list can be protected
 * by either the RTNL, the iflist_mtx or RCU.
 */

bool __ieee80211_recalc_txpower(struct ieee80211_sub_if_data *sdata)
{
	struct ieee80211_chanctx_conf *chanctx_conf;
	int power;

	rcu_read_lock();
	chanctx_conf = rcu_dereference(sdata->vif.chanctx_conf);
	if (!chanctx_conf) {
		rcu_read_unlock();
		return false;
	}

	power = chanctx_conf->def.chan->max_power;
	rcu_read_unlock();

	if (sdata->user_power_level != IEEE80211_UNSET_POWER_LEVEL)
		power = min(power, sdata->user_power_level);

	if (sdata->ap_power_level != IEEE80211_UNSET_POWER_LEVEL)
		power = min(power, sdata->ap_power_level);

	if (power != sdata->vif.bss_conf.txpower) {
		sdata->vif.bss_conf.txpower = power;
		ieee80211_hw_config(sdata->local, 0);
		return true;
	}

	return false;
}

void ieee80211_recalc_txpower(struct ieee80211_sub_if_data *sdata)
{
	if (__ieee80211_recalc_txpower(sdata))
		ieee80211_bss_info_change_notify(sdata, BSS_CHANGED_TXPOWER);
}

static u32 __ieee80211_idle_off(struct ieee80211_local *local)
{
	if (!(local->hw.conf.flags & IEEE80211_CONF_IDLE))
		return 0;

	local->hw.conf.flags &= ~IEEE80211_CONF_IDLE;
	return IEEE80211_CONF_CHANGE_IDLE;
}

static u32 __ieee80211_idle_on(struct ieee80211_local *local)
{
	if (local->hw.conf.flags & IEEE80211_CONF_IDLE)
		return 0;

	ieee80211_flush_queues(local, NULL);

	local->hw.conf.flags |= IEEE80211_CONF_IDLE;
	return IEEE80211_CONF_CHANGE_IDLE;
}

static u32 __ieee80211_recalc_idle(struct ieee80211_local *local,
				   bool force_active)
{
	bool working = false, scanning, active;
	unsigned int led_trig_start = 0, led_trig_stop = 0;
	struct ieee80211_roc_work *roc;

	lockdep_assert_held(&local->mtx);

<<<<<<< HEAD
	active = !list_empty(&local->chanctx_list) || local->monitors;
=======
	active = force_active ||
		 !list_empty(&local->chanctx_list) ||
		 local->monitors;
>>>>>>> e4aa937e

	if (!local->ops->remain_on_channel) {
		list_for_each_entry(roc, &local->roc_list, list) {
			working = true;
			break;
		}
	}

	scanning = test_bit(SCAN_SW_SCANNING, &local->scanning) ||
		   test_bit(SCAN_ONCHANNEL_SCANNING, &local->scanning);

	if (working || scanning)
		led_trig_start |= IEEE80211_TPT_LEDTRIG_FL_WORK;
	else
		led_trig_stop |= IEEE80211_TPT_LEDTRIG_FL_WORK;

	if (active)
		led_trig_start |= IEEE80211_TPT_LEDTRIG_FL_CONNECTED;
	else
		led_trig_stop |= IEEE80211_TPT_LEDTRIG_FL_CONNECTED;

	ieee80211_mod_tpt_led_trig(local, led_trig_start, led_trig_stop);

	if (working || scanning || active)
		return __ieee80211_idle_off(local);
	return __ieee80211_idle_on(local);
}

u32 ieee80211_idle_off(struct ieee80211_local *local)
{
	return __ieee80211_recalc_idle(local, true);
}

void ieee80211_recalc_idle(struct ieee80211_local *local)
{
	u32 change = __ieee80211_recalc_idle(local, false);
	if (change)
		ieee80211_hw_config(local, change);
}

static int ieee80211_change_mtu(struct net_device *dev, int new_mtu)
{
	if (new_mtu < 256 || new_mtu > IEEE80211_MAX_DATA_LEN)
		return -EINVAL;

	dev->mtu = new_mtu;
	return 0;
}

static int ieee80211_verify_mac(struct ieee80211_local *local, u8 *addr)
{
	struct ieee80211_sub_if_data *sdata;
	u64 new, mask, tmp;
	u8 *m;
	int ret = 0;

	if (is_zero_ether_addr(local->hw.wiphy->addr_mask))
		return 0;

	m = addr;
	new =	((u64)m[0] << 5*8) | ((u64)m[1] << 4*8) |
		((u64)m[2] << 3*8) | ((u64)m[3] << 2*8) |
		((u64)m[4] << 1*8) | ((u64)m[5] << 0*8);

	m = local->hw.wiphy->addr_mask;
	mask =	((u64)m[0] << 5*8) | ((u64)m[1] << 4*8) |
		((u64)m[2] << 3*8) | ((u64)m[3] << 2*8) |
		((u64)m[4] << 1*8) | ((u64)m[5] << 0*8);


	mutex_lock(&local->iflist_mtx);
	list_for_each_entry(sdata, &local->interfaces, list) {
		if (sdata->vif.type == NL80211_IFTYPE_MONITOR)
			continue;

		m = sdata->vif.addr;
		tmp =	((u64)m[0] << 5*8) | ((u64)m[1] << 4*8) |
			((u64)m[2] << 3*8) | ((u64)m[3] << 2*8) |
			((u64)m[4] << 1*8) | ((u64)m[5] << 0*8);

		if ((new & ~mask) != (tmp & ~mask)) {
			ret = -EINVAL;
			break;
		}
	}
	mutex_unlock(&local->iflist_mtx);

	return ret;
}

static int ieee80211_change_mac(struct net_device *dev, void *addr)
{
	struct ieee80211_sub_if_data *sdata = IEEE80211_DEV_TO_SUB_IF(dev);
	struct sockaddr *sa = addr;
	int ret;

	if (ieee80211_sdata_running(sdata))
		return -EBUSY;

	ret = ieee80211_verify_mac(sdata->local, sa->sa_data);
	if (ret)
		return ret;

	ret = eth_mac_addr(dev, sa);

	if (ret == 0)
		memcpy(sdata->vif.addr, sa->sa_data, ETH_ALEN);

	return ret;
}

static inline int identical_mac_addr_allowed(int type1, int type2)
{
	return type1 == NL80211_IFTYPE_MONITOR ||
		type2 == NL80211_IFTYPE_MONITOR ||
		type1 == NL80211_IFTYPE_P2P_DEVICE ||
		type2 == NL80211_IFTYPE_P2P_DEVICE ||
		(type1 == NL80211_IFTYPE_AP && type2 == NL80211_IFTYPE_WDS) ||
		(type1 == NL80211_IFTYPE_WDS &&
			(type2 == NL80211_IFTYPE_WDS ||
			 type2 == NL80211_IFTYPE_AP)) ||
		(type1 == NL80211_IFTYPE_AP && type2 == NL80211_IFTYPE_AP_VLAN) ||
		(type1 == NL80211_IFTYPE_AP_VLAN &&
			(type2 == NL80211_IFTYPE_AP ||
			 type2 == NL80211_IFTYPE_AP_VLAN));
}

static int ieee80211_check_concurrent_iface(struct ieee80211_sub_if_data *sdata,
					    enum nl80211_iftype iftype)
{
	struct ieee80211_local *local = sdata->local;
	struct ieee80211_sub_if_data *nsdata;

	ASSERT_RTNL();

	/* we hold the RTNL here so can safely walk the list */
	list_for_each_entry(nsdata, &local->interfaces, list) {
		if (nsdata != sdata && ieee80211_sdata_running(nsdata)) {
			/*
			 * Allow only a single IBSS interface to be up at any
			 * time. This is restricted because beacon distribution
			 * cannot work properly if both are in the same IBSS.
			 *
			 * To remove this restriction we'd have to disallow them
			 * from setting the same SSID on different IBSS interfaces
			 * belonging to the same hardware. Then, however, we're
			 * faced with having to adopt two different TSF timers...
			 */
			if (iftype == NL80211_IFTYPE_ADHOC &&
			    nsdata->vif.type == NL80211_IFTYPE_ADHOC)
				return -EBUSY;

			/*
			 * The remaining checks are only performed for interfaces
			 * with the same MAC address.
			 */
			if (!ether_addr_equal(sdata->vif.addr,
					      nsdata->vif.addr))
				continue;

			/*
			 * check whether it may have the same address
			 */
			if (!identical_mac_addr_allowed(iftype,
							nsdata->vif.type))
				return -ENOTUNIQ;

			/*
			 * can only add VLANs to enabled APs
			 */
			if (iftype == NL80211_IFTYPE_AP_VLAN &&
			    nsdata->vif.type == NL80211_IFTYPE_AP)
				sdata->bss = &nsdata->u.ap;
		}
	}

	return 0;
}

static int ieee80211_check_queues(struct ieee80211_sub_if_data *sdata)
{
	int n_queues = sdata->local->hw.queues;
	int i;

	if (sdata->vif.type != NL80211_IFTYPE_P2P_DEVICE) {
		for (i = 0; i < IEEE80211_NUM_ACS; i++) {
			if (WARN_ON_ONCE(sdata->vif.hw_queue[i] ==
					 IEEE80211_INVAL_HW_QUEUE))
				return -EINVAL;
			if (WARN_ON_ONCE(sdata->vif.hw_queue[i] >=
					 n_queues))
				return -EINVAL;
		}
	}

	if ((sdata->vif.type != NL80211_IFTYPE_AP &&
	     sdata->vif.type != NL80211_IFTYPE_MESH_POINT) ||
	    !(sdata->local->hw.flags & IEEE80211_HW_QUEUE_CONTROL)) {
		sdata->vif.cab_queue = IEEE80211_INVAL_HW_QUEUE;
		return 0;
	}

	if (WARN_ON_ONCE(sdata->vif.cab_queue == IEEE80211_INVAL_HW_QUEUE))
		return -EINVAL;

	if (WARN_ON_ONCE(sdata->vif.cab_queue >= n_queues))
		return -EINVAL;

	return 0;
}

void ieee80211_adjust_monitor_flags(struct ieee80211_sub_if_data *sdata,
				    const int offset)
{
	struct ieee80211_local *local = sdata->local;
	u32 flags = sdata->u.mntr_flags;

#define ADJUST(_f, _s)	do {					\
	if (flags & MONITOR_FLAG_##_f)				\
		local->fif_##_s += offset;			\
	} while (0)

	ADJUST(FCSFAIL, fcsfail);
	ADJUST(PLCPFAIL, plcpfail);
	ADJUST(CONTROL, control);
	ADJUST(CONTROL, pspoll);
	ADJUST(OTHER_BSS, other_bss);

#undef ADJUST
}

static void ieee80211_set_default_queues(struct ieee80211_sub_if_data *sdata)
{
	struct ieee80211_local *local = sdata->local;
	int i;

	for (i = 0; i < IEEE80211_NUM_ACS; i++) {
		if (local->hw.flags & IEEE80211_HW_QUEUE_CONTROL)
			sdata->vif.hw_queue[i] = IEEE80211_INVAL_HW_QUEUE;
		else if (local->hw.queues >= IEEE80211_NUM_ACS)
			sdata->vif.hw_queue[i] = i;
		else
			sdata->vif.hw_queue[i] = 0;
	}
	sdata->vif.cab_queue = IEEE80211_INVAL_HW_QUEUE;
}

int ieee80211_add_virtual_monitor(struct ieee80211_local *local)
{
	struct ieee80211_sub_if_data *sdata;
	int ret;

	if (!(local->hw.flags & IEEE80211_HW_WANT_MONITOR_VIF))
		return 0;

	ASSERT_RTNL();

	if (local->monitor_sdata)
		return 0;

	sdata = kzalloc(sizeof(*sdata) + local->hw.vif_data_size, GFP_KERNEL);
	if (!sdata)
		return -ENOMEM;

	/* set up data */
	sdata->local = local;
	sdata->vif.type = NL80211_IFTYPE_MONITOR;
	snprintf(sdata->name, IFNAMSIZ, "%s-monitor",
		 wiphy_name(local->hw.wiphy));

	ieee80211_set_default_queues(sdata);

	ret = drv_add_interface(local, sdata);
	if (WARN_ON(ret)) {
		/* ok .. stupid driver, it asked for this! */
		kfree(sdata);
		return ret;
	}

	ret = ieee80211_check_queues(sdata);
	if (ret) {
		kfree(sdata);
		return ret;
	}

	ret = ieee80211_vif_use_channel(sdata, &local->monitor_chandef,
					IEEE80211_CHANCTX_EXCLUSIVE);
	if (ret) {
		drv_remove_interface(local, sdata);
		kfree(sdata);
		return ret;
	}

	mutex_lock(&local->iflist_mtx);
	rcu_assign_pointer(local->monitor_sdata, sdata);
	mutex_unlock(&local->iflist_mtx);

	return 0;
}

void ieee80211_del_virtual_monitor(struct ieee80211_local *local)
{
	struct ieee80211_sub_if_data *sdata;

	if (!(local->hw.flags & IEEE80211_HW_WANT_MONITOR_VIF))
		return;

	ASSERT_RTNL();

	mutex_lock(&local->iflist_mtx);

	sdata = rcu_dereference_protected(local->monitor_sdata,
					  lockdep_is_held(&local->iflist_mtx));
	if (!sdata) {
		mutex_unlock(&local->iflist_mtx);
		return;
	}

	rcu_assign_pointer(local->monitor_sdata, NULL);
	mutex_unlock(&local->iflist_mtx);

	synchronize_net();

	ieee80211_vif_release_channel(sdata);

	drv_remove_interface(local, sdata);

	kfree(sdata);
}

/*
 * NOTE: Be very careful when changing this function, it must NOT return
 * an error on interface type changes that have been pre-checked, so most
 * checks should be in ieee80211_check_concurrent_iface.
 */
int ieee80211_do_open(struct wireless_dev *wdev, bool coming_up)
{
	struct ieee80211_sub_if_data *sdata = IEEE80211_WDEV_TO_SUB_IF(wdev);
	struct net_device *dev = wdev->netdev;
	struct ieee80211_local *local = sdata->local;
	struct sta_info *sta;
	u32 changed = 0;
	int res;
	u32 hw_reconf_flags = 0;

	switch (sdata->vif.type) {
	case NL80211_IFTYPE_WDS:
		if (!is_valid_ether_addr(sdata->u.wds.remote_addr))
			return -ENOLINK;
		break;
	case NL80211_IFTYPE_AP_VLAN: {
		struct ieee80211_sub_if_data *master;

		if (!sdata->bss)
			return -ENOLINK;

		list_add(&sdata->u.vlan.list, &sdata->bss->vlans);

		master = container_of(sdata->bss,
				      struct ieee80211_sub_if_data, u.ap);
		sdata->control_port_protocol =
			master->control_port_protocol;
		sdata->control_port_no_encrypt =
			master->control_port_no_encrypt;
		break;
		}
	case NL80211_IFTYPE_AP:
		sdata->bss = &sdata->u.ap;
		break;
	case NL80211_IFTYPE_MESH_POINT:
	case NL80211_IFTYPE_STATION:
	case NL80211_IFTYPE_MONITOR:
	case NL80211_IFTYPE_ADHOC:
	case NL80211_IFTYPE_P2P_DEVICE:
		/* no special treatment */
		break;
	case NL80211_IFTYPE_UNSPECIFIED:
	case NUM_NL80211_IFTYPES:
	case NL80211_IFTYPE_P2P_CLIENT:
	case NL80211_IFTYPE_P2P_GO:
		/* cannot happen */
		WARN_ON(1);
		break;
	}

	if (local->open_count == 0) {
		res = drv_start(local);
		if (res)
			goto err_del_bss;
		/* we're brought up, everything changes */
		hw_reconf_flags = ~0;
		ieee80211_led_radio(local, true);
		ieee80211_mod_tpt_led_trig(local,
					   IEEE80211_TPT_LEDTRIG_FL_RADIO, 0);
	}

	/*
	 * Copy the hopefully now-present MAC address to
	 * this interface, if it has the special null one.
	 */
	if (dev && is_zero_ether_addr(dev->dev_addr)) {
		memcpy(dev->dev_addr,
		       local->hw.wiphy->perm_addr,
		       ETH_ALEN);
		memcpy(dev->perm_addr, dev->dev_addr, ETH_ALEN);

		if (!is_valid_ether_addr(dev->dev_addr)) {
			res = -EADDRNOTAVAIL;
			goto err_stop;
		}
	}

	switch (sdata->vif.type) {
	case NL80211_IFTYPE_AP_VLAN:
		/* no need to tell driver, but set carrier and chanctx */
		if (rtnl_dereference(sdata->bss->beacon)) {
			ieee80211_vif_vlan_copy_chanctx(sdata);
			netif_carrier_on(dev);
		} else {
			netif_carrier_off(dev);
		}
		break;
	case NL80211_IFTYPE_MONITOR:
		if (sdata->u.mntr_flags & MONITOR_FLAG_COOK_FRAMES) {
			local->cooked_mntrs++;
			break;
		}

		if (local->monitors == 0 && local->open_count == 0) {
			res = ieee80211_add_virtual_monitor(local);
			if (res)
				goto err_stop;
		}

		/* must be before the call to ieee80211_configure_filter */
		local->monitors++;
		if (local->monitors == 1) {
			local->hw.conf.flags |= IEEE80211_CONF_MONITOR;
			hw_reconf_flags |= IEEE80211_CONF_CHANGE_MONITOR;
		}

		ieee80211_adjust_monitor_flags(sdata, 1);
		ieee80211_configure_filter(local);
		mutex_lock(&local->mtx);
		ieee80211_recalc_idle(local);
		mutex_unlock(&local->mtx);

		netif_carrier_on(dev);
		break;
	default:
		if (coming_up) {
			ieee80211_del_virtual_monitor(local);

			res = drv_add_interface(local, sdata);
			if (res)
				goto err_stop;
			res = ieee80211_check_queues(sdata);
			if (res)
				goto err_del_interface;
		}

		if (sdata->vif.type == NL80211_IFTYPE_AP) {
			local->fif_pspoll++;
			local->fif_probe_req++;

			ieee80211_configure_filter(local);
		} else if (sdata->vif.type == NL80211_IFTYPE_ADHOC) {
			local->fif_probe_req++;
		}

		if (sdata->vif.type != NL80211_IFTYPE_P2P_DEVICE)
			changed |= ieee80211_reset_erp_info(sdata);
		ieee80211_bss_info_change_notify(sdata, changed);

		switch (sdata->vif.type) {
		case NL80211_IFTYPE_STATION:
		case NL80211_IFTYPE_ADHOC:
		case NL80211_IFTYPE_AP:
		case NL80211_IFTYPE_MESH_POINT:
			netif_carrier_off(dev);
			break;
		case NL80211_IFTYPE_WDS:
		case NL80211_IFTYPE_P2P_DEVICE:
			break;
		default:
			/* not reached */
			WARN_ON(1);
		}

		/*
		 * set default queue parameters so drivers don't
		 * need to initialise the hardware if the hardware
		 * doesn't start up with sane defaults
		 */
		ieee80211_set_wmm_default(sdata, true);
	}

	set_bit(SDATA_STATE_RUNNING, &sdata->state);

	if (sdata->vif.type == NL80211_IFTYPE_WDS) {
		/* Create STA entry for the WDS peer */
		sta = sta_info_alloc(sdata, sdata->u.wds.remote_addr,
				     GFP_KERNEL);
		if (!sta) {
			res = -ENOMEM;
			goto err_del_interface;
		}

		sta_info_pre_move_state(sta, IEEE80211_STA_AUTH);
		sta_info_pre_move_state(sta, IEEE80211_STA_ASSOC);
		sta_info_pre_move_state(sta, IEEE80211_STA_AUTHORIZED);

		res = sta_info_insert(sta);
		if (res) {
			/* STA has been freed */
			goto err_del_interface;
		}

		rate_control_rate_init(sta);
		netif_carrier_on(dev);
	} else if (sdata->vif.type == NL80211_IFTYPE_P2P_DEVICE) {
		rcu_assign_pointer(local->p2p_sdata, sdata);
	}

	/*
	 * set_multicast_list will be invoked by the networking core
	 * which will check whether any increments here were done in
	 * error and sync them down to the hardware as filter flags.
	 */
	if (sdata->flags & IEEE80211_SDATA_ALLMULTI)
		atomic_inc(&local->iff_allmultis);

	if (sdata->flags & IEEE80211_SDATA_PROMISC)
		atomic_inc(&local->iff_promiscs);

	if (coming_up)
		local->open_count++;

	if (hw_reconf_flags)
		ieee80211_hw_config(local, hw_reconf_flags);

	ieee80211_recalc_ps(local, -1);

	if (dev) {
		unsigned long flags;
		int n_acs = IEEE80211_NUM_ACS;
		int ac;

		if (local->hw.queues < IEEE80211_NUM_ACS)
			n_acs = 1;

		spin_lock_irqsave(&local->queue_stop_reason_lock, flags);
		if (sdata->vif.cab_queue == IEEE80211_INVAL_HW_QUEUE ||
		    (local->queue_stop_reasons[sdata->vif.cab_queue] == 0 &&
		     skb_queue_empty(&local->pending[sdata->vif.cab_queue]))) {
			for (ac = 0; ac < n_acs; ac++) {
				int ac_queue = sdata->vif.hw_queue[ac];

				if (local->queue_stop_reasons[ac_queue] == 0 &&
				    skb_queue_empty(&local->pending[ac_queue]))
					netif_start_subqueue(dev, ac);
			}
		}
		spin_unlock_irqrestore(&local->queue_stop_reason_lock, flags);
	}

	return 0;
 err_del_interface:
	drv_remove_interface(local, sdata);
 err_stop:
	if (!local->open_count)
		drv_stop(local);
 err_del_bss:
	sdata->bss = NULL;
	if (sdata->vif.type == NL80211_IFTYPE_AP_VLAN)
		list_del(&sdata->u.vlan.list);
	/* might already be clear but that doesn't matter */
	clear_bit(SDATA_STATE_RUNNING, &sdata->state);
	return res;
}

static int ieee80211_open(struct net_device *dev)
{
	struct ieee80211_sub_if_data *sdata = IEEE80211_DEV_TO_SUB_IF(dev);
	int err;

	/* fail early if user set an invalid address */
	if (!is_valid_ether_addr(dev->dev_addr))
		return -EADDRNOTAVAIL;

	err = ieee80211_check_concurrent_iface(sdata, sdata->vif.type);
	if (err)
		return err;

	return ieee80211_do_open(&sdata->wdev, true);
}

static void ieee80211_do_stop(struct ieee80211_sub_if_data *sdata,
			      bool going_down)
{
	struct ieee80211_local *local = sdata->local;
	unsigned long flags;
	struct sk_buff *skb, *tmp;
	u32 hw_reconf_flags = 0;
	int i, flushed;
	struct ps_data *ps;

	clear_bit(SDATA_STATE_RUNNING, &sdata->state);

	if (rcu_access_pointer(local->scan_sdata) == sdata)
		ieee80211_scan_cancel(local);

	/*
	 * Stop TX on this interface first.
	 */
	if (sdata->dev)
		netif_tx_stop_all_queues(sdata->dev);

	ieee80211_roc_purge(local, sdata);

	if (sdata->vif.type == NL80211_IFTYPE_STATION)
		ieee80211_mgd_stop(sdata);

	/*
	 * Remove all stations associated with this interface.
	 *
	 * This must be done before calling ops->remove_interface()
	 * because otherwise we can later invoke ops->sta_notify()
	 * whenever the STAs are removed, and that invalidates driver
	 * assumptions about always getting a vif pointer that is valid
	 * (because if we remove a STA after ops->remove_interface()
	 * the driver will have removed the vif info already!)
	 *
	 * This is relevant only in WDS mode, in all other modes we've
	 * already removed all stations when disconnecting or similar,
	 * so warn otherwise.
	 *
	 * We call sta_info_flush_cleanup() later, to combine RCU waits.
	 */
	flushed = sta_info_flush_defer(sdata);
	WARN_ON_ONCE((sdata->vif.type != NL80211_IFTYPE_WDS && flushed > 0) ||
		     (sdata->vif.type == NL80211_IFTYPE_WDS && flushed != 1));

	/* don't count this interface for promisc/allmulti while it is down */
	if (sdata->flags & IEEE80211_SDATA_ALLMULTI)
		atomic_dec(&local->iff_allmultis);

	if (sdata->flags & IEEE80211_SDATA_PROMISC)
		atomic_dec(&local->iff_promiscs);

	if (sdata->vif.type == NL80211_IFTYPE_AP) {
		local->fif_pspoll--;
		local->fif_probe_req--;
	} else if (sdata->vif.type == NL80211_IFTYPE_ADHOC) {
		local->fif_probe_req--;
	}

	if (sdata->dev) {
		netif_addr_lock_bh(sdata->dev);
		spin_lock_bh(&local->filter_lock);
		__hw_addr_unsync(&local->mc_list, &sdata->dev->mc,
				 sdata->dev->addr_len);
		spin_unlock_bh(&local->filter_lock);
		netif_addr_unlock_bh(sdata->dev);
	}

	del_timer_sync(&local->dynamic_ps_timer);
	cancel_work_sync(&local->dynamic_ps_enable_work);

	cancel_work_sync(&sdata->recalc_smps);

	cancel_delayed_work_sync(&sdata->dfs_cac_timer_work);

	if (sdata->wdev.cac_started) {
		WARN_ON(local->suspended);
		mutex_lock(&local->iflist_mtx);
		ieee80211_vif_release_channel(sdata);
		mutex_unlock(&local->iflist_mtx);
		cfg80211_cac_event(sdata->dev, NL80211_RADAR_CAC_ABORTED,
				   GFP_KERNEL);
	}

	/* APs need special treatment */
	if (sdata->vif.type == NL80211_IFTYPE_AP) {
		struct ieee80211_sub_if_data *vlan, *tmpsdata;

		/* down all dependent devices, that is VLANs */
		list_for_each_entry_safe(vlan, tmpsdata, &sdata->u.ap.vlans,
					 u.vlan.list)
			dev_close(vlan->dev);
		WARN_ON(!list_empty(&sdata->u.ap.vlans));
	} else if (sdata->vif.type == NL80211_IFTYPE_AP_VLAN) {
		/* remove all packets in parent bc_buf pointing to this dev */
		ps = &sdata->bss->ps;

		spin_lock_irqsave(&ps->bc_buf.lock, flags);
		skb_queue_walk_safe(&ps->bc_buf, skb, tmp) {
			if (skb->dev == sdata->dev) {
				__skb_unlink(skb, &ps->bc_buf);
				local->total_ps_buffered--;
				ieee80211_free_txskb(&local->hw, skb);
			}
		}
		spin_unlock_irqrestore(&ps->bc_buf.lock, flags);
	}

	if (going_down)
		local->open_count--;

	switch (sdata->vif.type) {
	case NL80211_IFTYPE_AP_VLAN:
		list_del(&sdata->u.vlan.list);
		rcu_assign_pointer(sdata->vif.chanctx_conf, NULL);
		/* no need to tell driver */
		break;
	case NL80211_IFTYPE_MONITOR:
		if (sdata->u.mntr_flags & MONITOR_FLAG_COOK_FRAMES) {
			local->cooked_mntrs--;
			break;
		}

		local->monitors--;
		if (local->monitors == 0) {
			local->hw.conf.flags &= ~IEEE80211_CONF_MONITOR;
			hw_reconf_flags |= IEEE80211_CONF_CHANGE_MONITOR;
		}

		ieee80211_adjust_monitor_flags(sdata, -1);
		break;
	case NL80211_IFTYPE_P2P_DEVICE:
		/* relies on synchronize_rcu() below */
		rcu_assign_pointer(local->p2p_sdata, NULL);
		/* fall through */
	default:
		cancel_work_sync(&sdata->work);
		/*
		 * When we get here, the interface is marked down.
		 *
		 * sta_info_flush_cleanup() requires rcu_barrier()
		 * first to wait for the station call_rcu() calls
		 * to complete, and we also need synchronize_rcu()
		 * to wait for the RX path in case it is using the
		 * interface and enqueuing frames at this very time on
		 * another CPU.
		 */
		synchronize_rcu();
		rcu_barrier();
		sta_info_flush_cleanup(sdata);

		/*
		 * Free all remaining keys, there shouldn't be any,
		 * except maybe in WDS mode?
		 */
		ieee80211_free_keys(sdata);

		/* fall through */
	case NL80211_IFTYPE_AP:
		skb_queue_purge(&sdata->skb_queue);
	}

	sdata->bss = NULL;

	spin_lock_irqsave(&local->queue_stop_reason_lock, flags);
	for (i = 0; i < IEEE80211_MAX_QUEUES; i++) {
		skb_queue_walk_safe(&local->pending[i], skb, tmp) {
			struct ieee80211_tx_info *info = IEEE80211_SKB_CB(skb);
			if (info->control.vif == &sdata->vif) {
				__skb_unlink(skb, &local->pending[i]);
				ieee80211_free_txskb(&local->hw, skb);
			}
		}
	}
	spin_unlock_irqrestore(&local->queue_stop_reason_lock, flags);

	if (local->open_count == 0)
		ieee80211_clear_tx_pending(local);

	/*
	 * If the interface goes down while suspended, presumably because
	 * the device was unplugged and that happens before our resume,
	 * then the driver is already unconfigured and the remainder of
	 * this function isn't needed.
	 * XXX: what about WoWLAN? If the device has software state, e.g.
	 *	memory allocated, it might expect teardown commands from
	 *	mac80211 here?
	 */
	if (local->suspended) {
		WARN_ON(local->wowlan);
		WARN_ON(rtnl_dereference(local->monitor_sdata));
		return;
	}

	switch (sdata->vif.type) {
	case NL80211_IFTYPE_AP_VLAN:
		break;
	case NL80211_IFTYPE_MONITOR:
		if (local->monitors == 0)
			ieee80211_del_virtual_monitor(local);

		mutex_lock(&local->mtx);
		ieee80211_recalc_idle(local);
		mutex_unlock(&local->mtx);
		break;
	default:
		if (going_down)
			drv_remove_interface(local, sdata);
	}

	ieee80211_recalc_ps(local, -1);

	if (local->open_count == 0) {
		ieee80211_stop_device(local);

		/* no reconfiguring after stop! */
		return;
	}

	/* do after stop to avoid reconfiguring when we stop anyway */
	ieee80211_configure_filter(local);
	ieee80211_hw_config(local, hw_reconf_flags);

	if (local->monitors == local->open_count)
		ieee80211_add_virtual_monitor(local);
}

static int ieee80211_stop(struct net_device *dev)
{
	struct ieee80211_sub_if_data *sdata = IEEE80211_DEV_TO_SUB_IF(dev);

	ieee80211_do_stop(sdata, true);

	return 0;
}

static void ieee80211_set_multicast_list(struct net_device *dev)
{
	struct ieee80211_sub_if_data *sdata = IEEE80211_DEV_TO_SUB_IF(dev);
	struct ieee80211_local *local = sdata->local;
	int allmulti, promisc, sdata_allmulti, sdata_promisc;

	allmulti = !!(dev->flags & IFF_ALLMULTI);
	promisc = !!(dev->flags & IFF_PROMISC);
	sdata_allmulti = !!(sdata->flags & IEEE80211_SDATA_ALLMULTI);
	sdata_promisc = !!(sdata->flags & IEEE80211_SDATA_PROMISC);

	if (allmulti != sdata_allmulti) {
		if (dev->flags & IFF_ALLMULTI)
			atomic_inc(&local->iff_allmultis);
		else
			atomic_dec(&local->iff_allmultis);
		sdata->flags ^= IEEE80211_SDATA_ALLMULTI;
	}

	if (promisc != sdata_promisc) {
		if (dev->flags & IFF_PROMISC)
			atomic_inc(&local->iff_promiscs);
		else
			atomic_dec(&local->iff_promiscs);
		sdata->flags ^= IEEE80211_SDATA_PROMISC;
	}

	/*
	 * TODO: If somebody needs this on AP interfaces,
	 *	 it can be enabled easily but multicast
	 *	 addresses from VLANs need to be synced.
	 */
	if (sdata->vif.type != NL80211_IFTYPE_MONITOR &&
	    sdata->vif.type != NL80211_IFTYPE_AP_VLAN &&
	    sdata->vif.type != NL80211_IFTYPE_AP)
		drv_set_multicast_list(local, sdata, &dev->mc);

	spin_lock_bh(&local->filter_lock);
	__hw_addr_sync(&local->mc_list, &dev->mc, dev->addr_len);
	spin_unlock_bh(&local->filter_lock);
	ieee80211_queue_work(&local->hw, &local->reconfig_filter);
}

/*
 * Called when the netdev is removed or, by the code below, before
 * the interface type changes.
 */
static void ieee80211_teardown_sdata(struct ieee80211_sub_if_data *sdata)
{
	int flushed;
	int i;

	/* free extra data */
	ieee80211_free_keys(sdata);

	ieee80211_debugfs_remove_netdev(sdata);

	for (i = 0; i < IEEE80211_FRAGMENT_MAX; i++)
		__skb_queue_purge(&sdata->fragments[i].skb_list);
	sdata->fragment_next = 0;

	if (ieee80211_vif_is_mesh(&sdata->vif))
		mesh_rmc_free(sdata);

	flushed = sta_info_flush(sdata);
	WARN_ON(flushed);
}

static void ieee80211_uninit(struct net_device *dev)
{
	ieee80211_teardown_sdata(IEEE80211_DEV_TO_SUB_IF(dev));
}

static u16 ieee80211_netdev_select_queue(struct net_device *dev,
					 struct sk_buff *skb)
{
	return ieee80211_select_queue(IEEE80211_DEV_TO_SUB_IF(dev), skb);
}

static const struct net_device_ops ieee80211_dataif_ops = {
	.ndo_open		= ieee80211_open,
	.ndo_stop		= ieee80211_stop,
	.ndo_uninit		= ieee80211_uninit,
	.ndo_start_xmit		= ieee80211_subif_start_xmit,
	.ndo_set_rx_mode	= ieee80211_set_multicast_list,
	.ndo_change_mtu 	= ieee80211_change_mtu,
	.ndo_set_mac_address 	= ieee80211_change_mac,
	.ndo_select_queue	= ieee80211_netdev_select_queue,
};

static u16 ieee80211_monitor_select_queue(struct net_device *dev,
					  struct sk_buff *skb)
{
	struct ieee80211_sub_if_data *sdata = IEEE80211_DEV_TO_SUB_IF(dev);
	struct ieee80211_local *local = sdata->local;
	struct ieee80211_hdr *hdr;
	struct ieee80211_radiotap_header *rtap = (void *)skb->data;

	if (local->hw.queues < IEEE80211_NUM_ACS)
		return 0;

	if (skb->len < 4 ||
	    skb->len < le16_to_cpu(rtap->it_len) + 2 /* frame control */)
		return 0; /* doesn't matter, frame will be dropped */

	hdr = (void *)((u8 *)skb->data + le16_to_cpu(rtap->it_len));

	return ieee80211_select_queue_80211(sdata, skb, hdr);
}

static const struct net_device_ops ieee80211_monitorif_ops = {
	.ndo_open		= ieee80211_open,
	.ndo_stop		= ieee80211_stop,
	.ndo_uninit		= ieee80211_uninit,
	.ndo_start_xmit		= ieee80211_monitor_start_xmit,
	.ndo_set_rx_mode	= ieee80211_set_multicast_list,
	.ndo_change_mtu 	= ieee80211_change_mtu,
	.ndo_set_mac_address 	= eth_mac_addr,
	.ndo_select_queue	= ieee80211_monitor_select_queue,
};

static void ieee80211_if_setup(struct net_device *dev)
{
	ether_setup(dev);
	dev->priv_flags &= ~IFF_TX_SKB_SHARING;
	dev->netdev_ops = &ieee80211_dataif_ops;
	dev->destructor = free_netdev;
}

static void ieee80211_iface_work(struct work_struct *work)
{
	struct ieee80211_sub_if_data *sdata =
		container_of(work, struct ieee80211_sub_if_data, work);
	struct ieee80211_local *local = sdata->local;
	struct sk_buff *skb;
	struct sta_info *sta;
	struct ieee80211_ra_tid *ra_tid;

	if (!ieee80211_sdata_running(sdata))
		return;

	if (local->scanning)
		return;

	/*
	 * ieee80211_queue_work() should have picked up most cases,
	 * here we'll pick the rest.
	 */
	if (WARN(local->suspended,
		 "interface work scheduled while going to suspend\n"))
		return;

	/* first process frames */
	while ((skb = skb_dequeue(&sdata->skb_queue))) {
		struct ieee80211_mgmt *mgmt = (void *)skb->data;

		if (skb->pkt_type == IEEE80211_SDATA_QUEUE_AGG_START) {
			ra_tid = (void *)&skb->cb;
			ieee80211_start_tx_ba_cb(&sdata->vif, ra_tid->ra,
						 ra_tid->tid);
		} else if (skb->pkt_type == IEEE80211_SDATA_QUEUE_AGG_STOP) {
			ra_tid = (void *)&skb->cb;
			ieee80211_stop_tx_ba_cb(&sdata->vif, ra_tid->ra,
						ra_tid->tid);
		} else if (ieee80211_is_action(mgmt->frame_control) &&
			   mgmt->u.action.category == WLAN_CATEGORY_BACK) {
			int len = skb->len;

			mutex_lock(&local->sta_mtx);
			sta = sta_info_get_bss(sdata, mgmt->sa);
			if (sta) {
				switch (mgmt->u.action.u.addba_req.action_code) {
				case WLAN_ACTION_ADDBA_REQ:
					ieee80211_process_addba_request(
							local, sta, mgmt, len);
					break;
				case WLAN_ACTION_ADDBA_RESP:
					ieee80211_process_addba_resp(local, sta,
								     mgmt, len);
					break;
				case WLAN_ACTION_DELBA:
					ieee80211_process_delba(sdata, sta,
								mgmt, len);
					break;
				default:
					WARN_ON(1);
					break;
				}
			}
			mutex_unlock(&local->sta_mtx);
		} else if (ieee80211_is_data_qos(mgmt->frame_control)) {
			struct ieee80211_hdr *hdr = (void *)mgmt;
			/*
			 * So the frame isn't mgmt, but frame_control
			 * is at the right place anyway, of course, so
			 * the if statement is correct.
			 *
			 * Warn if we have other data frame types here,
			 * they must not get here.
			 */
			WARN_ON(hdr->frame_control &
					cpu_to_le16(IEEE80211_STYPE_NULLFUNC));
			WARN_ON(!(hdr->seq_ctrl &
					cpu_to_le16(IEEE80211_SCTL_FRAG)));
			/*
			 * This was a fragment of a frame, received while
			 * a block-ack session was active. That cannot be
			 * right, so terminate the session.
			 */
			mutex_lock(&local->sta_mtx);
			sta = sta_info_get_bss(sdata, mgmt->sa);
			if (sta) {
				u16 tid = *ieee80211_get_qos_ctl(hdr) &
						IEEE80211_QOS_CTL_TID_MASK;

				__ieee80211_stop_rx_ba_session(
					sta, tid, WLAN_BACK_RECIPIENT,
					WLAN_REASON_QSTA_REQUIRE_SETUP,
					true);
			}
			mutex_unlock(&local->sta_mtx);
		} else switch (sdata->vif.type) {
		case NL80211_IFTYPE_STATION:
			ieee80211_sta_rx_queued_mgmt(sdata, skb);
			break;
		case NL80211_IFTYPE_ADHOC:
			ieee80211_ibss_rx_queued_mgmt(sdata, skb);
			break;
		case NL80211_IFTYPE_MESH_POINT:
			if (!ieee80211_vif_is_mesh(&sdata->vif))
				break;
			ieee80211_mesh_rx_queued_mgmt(sdata, skb);
			break;
		default:
			WARN(1, "frame for unexpected interface type");
			break;
		}

		kfree_skb(skb);
	}

	/* then other type-dependent work */
	switch (sdata->vif.type) {
	case NL80211_IFTYPE_STATION:
		ieee80211_sta_work(sdata);
		break;
	case NL80211_IFTYPE_ADHOC:
		ieee80211_ibss_work(sdata);
		break;
	case NL80211_IFTYPE_MESH_POINT:
		if (!ieee80211_vif_is_mesh(&sdata->vif))
			break;
		ieee80211_mesh_work(sdata);
		break;
	default:
		break;
	}
}

static void ieee80211_recalc_smps_work(struct work_struct *work)
{
	struct ieee80211_sub_if_data *sdata =
		container_of(work, struct ieee80211_sub_if_data, recalc_smps);

	ieee80211_recalc_smps(sdata);
}

/*
 * Helper function to initialise an interface to a specific type.
 */
static void ieee80211_setup_sdata(struct ieee80211_sub_if_data *sdata,
				  enum nl80211_iftype type)
{
	/* clear type-dependent union */
	memset(&sdata->u, 0, sizeof(sdata->u));

	/* and set some type-dependent values */
	sdata->vif.type = type;
	sdata->vif.p2p = false;
	sdata->wdev.iftype = type;

	sdata->control_port_protocol = cpu_to_be16(ETH_P_PAE);
	sdata->control_port_no_encrypt = false;

	sdata->noack_map = 0;

	/* only monitor/p2p-device differ */
	if (sdata->dev) {
		sdata->dev->netdev_ops = &ieee80211_dataif_ops;
		sdata->dev->type = ARPHRD_ETHER;
	}

	skb_queue_head_init(&sdata->skb_queue);
	INIT_WORK(&sdata->work, ieee80211_iface_work);
	INIT_WORK(&sdata->recalc_smps, ieee80211_recalc_smps_work);

	switch (type) {
	case NL80211_IFTYPE_P2P_GO:
		type = NL80211_IFTYPE_AP;
		sdata->vif.type = type;
		sdata->vif.p2p = true;
		/* fall through */
	case NL80211_IFTYPE_AP:
		skb_queue_head_init(&sdata->u.ap.ps.bc_buf);
		INIT_LIST_HEAD(&sdata->u.ap.vlans);
		sdata->vif.bss_conf.bssid = sdata->vif.addr;
		break;
	case NL80211_IFTYPE_P2P_CLIENT:
		type = NL80211_IFTYPE_STATION;
		sdata->vif.type = type;
		sdata->vif.p2p = true;
		/* fall through */
	case NL80211_IFTYPE_STATION:
		sdata->vif.bss_conf.bssid = sdata->u.mgd.bssid;
		ieee80211_sta_setup_sdata(sdata);
		break;
	case NL80211_IFTYPE_ADHOC:
		sdata->vif.bss_conf.bssid = sdata->u.ibss.bssid;
		ieee80211_ibss_setup_sdata(sdata);
		break;
	case NL80211_IFTYPE_MESH_POINT:
		if (ieee80211_vif_is_mesh(&sdata->vif))
			ieee80211_mesh_init_sdata(sdata);
		break;
	case NL80211_IFTYPE_MONITOR:
		sdata->dev->type = ARPHRD_IEEE80211_RADIOTAP;
		sdata->dev->netdev_ops = &ieee80211_monitorif_ops;
		sdata->u.mntr_flags = MONITOR_FLAG_CONTROL |
				      MONITOR_FLAG_OTHER_BSS;
		break;
	case NL80211_IFTYPE_WDS:
		sdata->vif.bss_conf.bssid = NULL;
		break;
	case NL80211_IFTYPE_AP_VLAN:
		break;
	case NL80211_IFTYPE_P2P_DEVICE:
		sdata->vif.bss_conf.bssid = sdata->vif.addr;
		break;
	case NL80211_IFTYPE_UNSPECIFIED:
	case NUM_NL80211_IFTYPES:
		BUG();
		break;
	}

	ieee80211_debugfs_add_netdev(sdata);
}

static int ieee80211_runtime_change_iftype(struct ieee80211_sub_if_data *sdata,
					   enum nl80211_iftype type)
{
	struct ieee80211_local *local = sdata->local;
	int ret, err;
	enum nl80211_iftype internal_type = type;
	bool p2p = false;

	ASSERT_RTNL();

	if (!local->ops->change_interface)
		return -EBUSY;

	switch (sdata->vif.type) {
	case NL80211_IFTYPE_AP:
	case NL80211_IFTYPE_STATION:
	case NL80211_IFTYPE_ADHOC:
		/*
		 * Could maybe also all others here?
		 * Just not sure how that interacts
		 * with the RX/config path e.g. for
		 * mesh.
		 */
		break;
	default:
		return -EBUSY;
	}

	switch (type) {
	case NL80211_IFTYPE_AP:
	case NL80211_IFTYPE_STATION:
	case NL80211_IFTYPE_ADHOC:
		/*
		 * Could probably support everything
		 * but WDS here (WDS do_open can fail
		 * under memory pressure, which this
		 * code isn't prepared to handle).
		 */
		break;
	case NL80211_IFTYPE_P2P_CLIENT:
		p2p = true;
		internal_type = NL80211_IFTYPE_STATION;
		break;
	case NL80211_IFTYPE_P2P_GO:
		p2p = true;
		internal_type = NL80211_IFTYPE_AP;
		break;
	default:
		return -EBUSY;
	}

	ret = ieee80211_check_concurrent_iface(sdata, internal_type);
	if (ret)
		return ret;

	ieee80211_do_stop(sdata, false);

	ieee80211_teardown_sdata(sdata);

	ret = drv_change_interface(local, sdata, internal_type, p2p);
	if (ret)
		type = sdata->vif.type;

	/*
	 * Ignore return value here, there's not much we can do since
	 * the driver changed the interface type internally already.
	 * The warnings will hopefully make driver authors fix it :-)
	 */
	ieee80211_check_queues(sdata);

	ieee80211_setup_sdata(sdata, type);

	err = ieee80211_do_open(&sdata->wdev, false);
	WARN(err, "type change: do_open returned %d", err);

	return ret;
}

int ieee80211_if_change_type(struct ieee80211_sub_if_data *sdata,
			     enum nl80211_iftype type)
{
	int ret;

	ASSERT_RTNL();

	if (type == ieee80211_vif_type_p2p(&sdata->vif))
		return 0;

	if (ieee80211_sdata_running(sdata)) {
		ret = ieee80211_runtime_change_iftype(sdata, type);
		if (ret)
			return ret;
	} else {
		/* Purge and reset type-dependent state. */
		ieee80211_teardown_sdata(sdata);
		ieee80211_setup_sdata(sdata, type);
	}

	/* reset some values that shouldn't be kept across type changes */
	sdata->drop_unencrypted = 0;
	if (type == NL80211_IFTYPE_STATION)
		sdata->u.mgd.use_4addr = false;

	return 0;
}

static void ieee80211_assign_perm_addr(struct ieee80211_local *local,
				       u8 *perm_addr, enum nl80211_iftype type)
{
	struct ieee80211_sub_if_data *sdata;
	u64 mask, start, addr, val, inc;
	u8 *m;
	u8 tmp_addr[ETH_ALEN];
	int i;

	/* default ... something at least */
	memcpy(perm_addr, local->hw.wiphy->perm_addr, ETH_ALEN);

	if (is_zero_ether_addr(local->hw.wiphy->addr_mask) &&
	    local->hw.wiphy->n_addresses <= 1)
		return;

	mutex_lock(&local->iflist_mtx);

	switch (type) {
	case NL80211_IFTYPE_MONITOR:
		/* doesn't matter */
		break;
	case NL80211_IFTYPE_WDS:
	case NL80211_IFTYPE_AP_VLAN:
		/* match up with an AP interface */
		list_for_each_entry(sdata, &local->interfaces, list) {
			if (sdata->vif.type != NL80211_IFTYPE_AP)
				continue;
			memcpy(perm_addr, sdata->vif.addr, ETH_ALEN);
			break;
		}
		/* keep default if no AP interface present */
		break;
	case NL80211_IFTYPE_P2P_CLIENT:
	case NL80211_IFTYPE_P2P_GO:
		if (local->hw.flags & IEEE80211_HW_P2P_DEV_ADDR_FOR_INTF) {
			list_for_each_entry(sdata, &local->interfaces, list) {
				if (sdata->vif.type != NL80211_IFTYPE_P2P_DEVICE)
					continue;
				if (!ieee80211_sdata_running(sdata))
					continue;
				memcpy(perm_addr, sdata->vif.addr, ETH_ALEN);
				goto out_unlock;
			}
		}
		/* otherwise fall through */
	default:
		/* assign a new address if possible -- try n_addresses first */
		for (i = 0; i < local->hw.wiphy->n_addresses; i++) {
			bool used = false;

			list_for_each_entry(sdata, &local->interfaces, list) {
				if (memcmp(local->hw.wiphy->addresses[i].addr,
					   sdata->vif.addr, ETH_ALEN) == 0) {
					used = true;
					break;
				}
			}

			if (!used) {
				memcpy(perm_addr,
				       local->hw.wiphy->addresses[i].addr,
				       ETH_ALEN);
				break;
			}
		}

		/* try mask if available */
		if (is_zero_ether_addr(local->hw.wiphy->addr_mask))
			break;

		m = local->hw.wiphy->addr_mask;
		mask =	((u64)m[0] << 5*8) | ((u64)m[1] << 4*8) |
			((u64)m[2] << 3*8) | ((u64)m[3] << 2*8) |
			((u64)m[4] << 1*8) | ((u64)m[5] << 0*8);

		if (__ffs64(mask) + hweight64(mask) != fls64(mask)) {
			/* not a contiguous mask ... not handled now! */
			pr_info("not contiguous\n");
			break;
		}

		m = local->hw.wiphy->perm_addr;
		start = ((u64)m[0] << 5*8) | ((u64)m[1] << 4*8) |
			((u64)m[2] << 3*8) | ((u64)m[3] << 2*8) |
			((u64)m[4] << 1*8) | ((u64)m[5] << 0*8);

		inc = 1ULL<<__ffs64(mask);
		val = (start & mask);
		addr = (start & ~mask) | (val & mask);
		do {
			bool used = false;

			tmp_addr[5] = addr >> 0*8;
			tmp_addr[4] = addr >> 1*8;
			tmp_addr[3] = addr >> 2*8;
			tmp_addr[2] = addr >> 3*8;
			tmp_addr[1] = addr >> 4*8;
			tmp_addr[0] = addr >> 5*8;

			val += inc;

			list_for_each_entry(sdata, &local->interfaces, list) {
				if (memcmp(tmp_addr, sdata->vif.addr,
							ETH_ALEN) == 0) {
					used = true;
					break;
				}
			}

			if (!used) {
				memcpy(perm_addr, tmp_addr, ETH_ALEN);
				break;
			}
			addr = (start & ~mask) | (val & mask);
		} while (addr != start);

		break;
	}

 out_unlock:
	mutex_unlock(&local->iflist_mtx);
}

static void ieee80211_cleanup_sdata_stas_wk(struct work_struct *wk)
{
	struct ieee80211_sub_if_data *sdata;

	sdata = container_of(wk, struct ieee80211_sub_if_data, cleanup_stations_wk);

	ieee80211_cleanup_sdata_stas(sdata);
}

int ieee80211_if_add(struct ieee80211_local *local, const char *name,
		     struct wireless_dev **new_wdev, enum nl80211_iftype type,
		     struct vif_params *params)
{
	struct net_device *ndev = NULL;
	struct ieee80211_sub_if_data *sdata = NULL;
	int ret, i;
	int txqs = 1;

	ASSERT_RTNL();

	if (type == NL80211_IFTYPE_P2P_DEVICE) {
		struct wireless_dev *wdev;

		sdata = kzalloc(sizeof(*sdata) + local->hw.vif_data_size,
				GFP_KERNEL);
		if (!sdata)
			return -ENOMEM;
		wdev = &sdata->wdev;

		sdata->dev = NULL;
		strlcpy(sdata->name, name, IFNAMSIZ);
		ieee80211_assign_perm_addr(local, wdev->address, type);
		memcpy(sdata->vif.addr, wdev->address, ETH_ALEN);
	} else {
		if (local->hw.queues >= IEEE80211_NUM_ACS)
			txqs = IEEE80211_NUM_ACS;

		ndev = alloc_netdev_mqs(sizeof(*sdata) +
					local->hw.vif_data_size,
					name, ieee80211_if_setup, txqs, 1);
		if (!ndev)
			return -ENOMEM;
		dev_net_set(ndev, wiphy_net(local->hw.wiphy));

		ndev->needed_headroom = local->tx_headroom +
					4*6 /* four MAC addresses */
					+ 2 + 2 + 2 + 2 /* ctl, dur, seq, qos */
					+ 6 /* mesh */
					+ 8 /* rfc1042/bridge tunnel */
					- ETH_HLEN /* ethernet hard_header_len */
					+ IEEE80211_ENCRYPT_HEADROOM;
		ndev->needed_tailroom = IEEE80211_ENCRYPT_TAILROOM;

		ret = dev_alloc_name(ndev, ndev->name);
		if (ret < 0) {
			free_netdev(ndev);
			return ret;
		}

		ieee80211_assign_perm_addr(local, ndev->perm_addr, type);
		memcpy(ndev->dev_addr, ndev->perm_addr, ETH_ALEN);
		SET_NETDEV_DEV(ndev, wiphy_dev(local->hw.wiphy));

		/* don't use IEEE80211_DEV_TO_SUB_IF -- it checks too much */
		sdata = netdev_priv(ndev);
		ndev->ieee80211_ptr = &sdata->wdev;
		memcpy(sdata->vif.addr, ndev->dev_addr, ETH_ALEN);
		memcpy(sdata->name, ndev->name, IFNAMSIZ);

		sdata->dev = ndev;
	}

	/* initialise type-independent data */
	sdata->wdev.wiphy = local->hw.wiphy;
	sdata->local = local;

	for (i = 0; i < IEEE80211_FRAGMENT_MAX; i++)
		skb_queue_head_init(&sdata->fragments[i].skb_list);

	INIT_LIST_HEAD(&sdata->key_list);

	spin_lock_init(&sdata->cleanup_stations_lock);
	INIT_LIST_HEAD(&sdata->cleanup_stations);
	INIT_WORK(&sdata->cleanup_stations_wk, ieee80211_cleanup_sdata_stas_wk);
	INIT_DELAYED_WORK(&sdata->dfs_cac_timer_work,
			  ieee80211_dfs_cac_timer_work);
	INIT_DELAYED_WORK(&sdata->dec_tailroom_needed_wk,
			  ieee80211_delayed_tailroom_dec);

	for (i = 0; i < IEEE80211_NUM_BANDS; i++) {
		struct ieee80211_supported_band *sband;
		sband = local->hw.wiphy->bands[i];
		sdata->rc_rateidx_mask[i] =
			sband ? (1 << sband->n_bitrates) - 1 : 0;
		if (sband)
			memcpy(sdata->rc_rateidx_mcs_mask[i],
			       sband->ht_cap.mcs.rx_mask,
			       sizeof(sdata->rc_rateidx_mcs_mask[i]));
		else
			memset(sdata->rc_rateidx_mcs_mask[i], 0,
			       sizeof(sdata->rc_rateidx_mcs_mask[i]));
	}

	ieee80211_set_default_queues(sdata);

	sdata->ap_power_level = IEEE80211_UNSET_POWER_LEVEL;
	sdata->user_power_level = local->user_power_level;

	/* setup type-dependent data */
	ieee80211_setup_sdata(sdata, type);

	if (ndev) {
		if (params) {
			ndev->ieee80211_ptr->use_4addr = params->use_4addr;
			if (type == NL80211_IFTYPE_STATION)
				sdata->u.mgd.use_4addr = params->use_4addr;
		}

		ndev->features |= local->hw.netdev_features;

		ret = register_netdevice(ndev);
		if (ret) {
			free_netdev(ndev);
			return ret;
		}
	}

	mutex_lock(&local->iflist_mtx);
	list_add_tail_rcu(&sdata->list, &local->interfaces);
	mutex_unlock(&local->iflist_mtx);

	if (new_wdev)
		*new_wdev = &sdata->wdev;

	return 0;
}

void ieee80211_if_remove(struct ieee80211_sub_if_data *sdata)
{
	ASSERT_RTNL();

	mutex_lock(&sdata->local->iflist_mtx);
	list_del_rcu(&sdata->list);
	mutex_unlock(&sdata->local->iflist_mtx);

	synchronize_rcu();

	if (sdata->dev) {
		unregister_netdevice(sdata->dev);
	} else {
		cfg80211_unregister_wdev(&sdata->wdev);
		kfree(sdata);
	}
}

void ieee80211_sdata_stop(struct ieee80211_sub_if_data *sdata)
{
	if (WARN_ON_ONCE(!test_bit(SDATA_STATE_RUNNING, &sdata->state)))
		return;
	ieee80211_do_stop(sdata, true);
	ieee80211_teardown_sdata(sdata);
}

/*
 * Remove all interfaces, may only be called at hardware unregistration
 * time because it doesn't do RCU-safe list removals.
 */
void ieee80211_remove_interfaces(struct ieee80211_local *local)
{
	struct ieee80211_sub_if_data *sdata, *tmp;
	LIST_HEAD(unreg_list);
	LIST_HEAD(wdev_list);

	ASSERT_RTNL();

	mutex_lock(&local->iflist_mtx);
	list_for_each_entry_safe(sdata, tmp, &local->interfaces, list) {
		list_del(&sdata->list);

		if (sdata->dev)
			unregister_netdevice_queue(sdata->dev, &unreg_list);
		else
			list_add(&sdata->list, &wdev_list);
	}
	mutex_unlock(&local->iflist_mtx);
	unregister_netdevice_many(&unreg_list);
	list_del(&unreg_list);

	list_for_each_entry_safe(sdata, tmp, &wdev_list, list) {
		list_del(&sdata->list);
		cfg80211_unregister_wdev(&sdata->wdev);
		kfree(sdata);
	}
}

static int netdev_notify(struct notifier_block *nb,
			 unsigned long state,
			 void *ndev)
{
	struct net_device *dev = ndev;
	struct ieee80211_sub_if_data *sdata;

	if (state != NETDEV_CHANGENAME)
		return 0;

	if (!dev->ieee80211_ptr || !dev->ieee80211_ptr->wiphy)
		return 0;

	if (dev->ieee80211_ptr->wiphy->privid != mac80211_wiphy_privid)
		return 0;

	sdata = IEEE80211_DEV_TO_SUB_IF(dev);

	memcpy(sdata->name, dev->name, IFNAMSIZ);

	ieee80211_debugfs_rename_netdev(sdata);
	return 0;
}

static struct notifier_block mac80211_netdev_notifier = {
	.notifier_call = netdev_notify,
};

int ieee80211_iface_init(void)
{
	return register_netdevice_notifier(&mac80211_netdev_notifier);
}

void ieee80211_iface_exit(void)
{
	unregister_netdevice_notifier(&mac80211_netdev_notifier);
}<|MERGE_RESOLUTION|>--- conflicted
+++ resolved
@@ -107,13 +107,9 @@
 
 	lockdep_assert_held(&local->mtx);
 
-<<<<<<< HEAD
-	active = !list_empty(&local->chanctx_list) || local->monitors;
-=======
 	active = force_active ||
 		 !list_empty(&local->chanctx_list) ||
 		 local->monitors;
->>>>>>> e4aa937e
 
 	if (!local->ops->remain_on_channel) {
 		list_for_each_entry(roc, &local->roc_list, list) {
